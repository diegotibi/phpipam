--- conflicted
+++ resolved
@@ -236,11 +236,8 @@
   `pingSubnet` BOOL NULL  DEFAULT '0',
   `discoverSubnet` BINARY(1)  NULL  DEFAULT '0',
   `DNSrecursive` TINYINT(1)  NULL  DEFAULT '0',
-<<<<<<< HEAD
   `DNSrecords` TINYINT(1)  NULL  DEFAULT '0',
-=======
   `nameserverId` INT(11) NULL DEFAULT '0',
->>>>>>> f751abc0
   `scanAgent` INT(11)  DEFAULT NULL,
   `isFolder` BOOL NULL  DEFAULT '0',
   `isFull` TINYINT(1)  NULL  DEFAULT '0',
@@ -423,7 +420,7 @@
   `description` text,
   `permissions` varchar(128) DEFAULT NULL,
   `editDate` TIMESTAMP  NULL  ON UPDATE CURRENT_TIMESTAMP,
-  PRIMARY KEY (`nameserverId`)
+  PRIMARY KEY (`id`)
 ) ENGINE=InnoDB DEFAULT CHARSET=utf8;
 /* insert default values */
 INSERT INTO `nameservers` (`name`, `namesrv1`, `namesrv2`, `description`)
