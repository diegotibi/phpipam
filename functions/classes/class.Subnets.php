<?php

/**
 *	phpIPAM Subnets class
 */

class Subnets extends Common_functions {

	/**
	 * (array of ids) to store id's of all recursively slaves
	 *
	 * @var mixed
	 * @access public
	 */
	public $slaves;

	/**
	 * (array of object) full slave subnets
	 *
	 * @var mixed
	 * @access public
	 */
	public $slaves_full;

	/**
	 * (array) IP address types from Addresses object
	 *
	 * (default value: null)
	 *
	 * @var mixed
	 * @access public
	 */
	public $address_types = null;

	/**
	 * Last id of new entries
	 *
	 * (default value: null)
	 *
	 * @var mixed
	 * @access public
	 */
	public $lastInsertId = null;

	/**
	 * engine type
	 *
	 * 	MEMORY, InnoDB
	 *
	 * @var string
	 */
	protected $tmptable_engine_type = "MEMORY";

	/**
	 * array of /8 ripe subnets
	 *
	 * (default value: array())
	 *
	 * @var array
	 * @access protected
	 */
	protected $ripe = array();

	/**
	 * array of /8 arin subnets
	 *
	 * (default value: array())
	 *
	 * @var array
	 * @access protected
	 */
	protected $arin = array();

	/**
	 * PEAR NET IPv4 object
	 *
	 * @var mixed
	 * @access protected
	 */
	protected $Net_IPv4;

	/**
	 * PEAR NET IPv6 object
	 *
	 * @var mixed
	 * @access protected
	 */
	protected $Net_IPv6;

	/**
	 * for Result printing
	 *
	 * @var object
	 * @access public
	 */
	public $Result;

	/**
	 * Addresses class
	 *
	 * (default value: false)
	 *
	 * @var object
	 * @access protected
	 */
	protected $Addresses = false;

	/**
	 * Subnets class
	 *
	 * (default value: false)
	 *
	 * @var object
	 * @access protected
	 */
	protected $Subnets  = false;

	/**
	 * Subnets network bit masking array
	 *
	 * (default value: false)
	 *
	 * @var array
	 * @access private
	 */
	private $gmp_bitmasks;

	/**
	 * for Database connection
	 *
	 * @var object
	 * @access protected
	 */
	protected $Database;

	/**
	 * for Logging connection
	 *
	 * @var object
	 * @access public
	 */
	public $Log;





	/**
	 * __construct function
	 *
	 * @access public
	 */
	public function __construct (Database_PDO $database) {
		# Save database object
		$this->Database = $database;
		# initialize Result
		$this->Result = new Result ();
		# Log object
		$this->Log = new Logging ($this->Database);
		# pre-generate GMP math bitmask values to manipulate subnets/addresses
		$this->gmp_bitmasks = $this->generate_network_bitmasks();
	}

	/**
	 * Returns array of subnet ordering
	 *
	 * @access private
	 * @return void
	 */
	private function get_subnet_order () {
	    $this->get_settings ();
	    return explode(",", $this->settings->subnetOrdering);
	}












	/**
	 *	@update subnets methods
	 *	--------------------------------
	 */

	/**
	 * Modify subnet details main method
	 *
	 * @access public
	 * @param mixed $action
	 * @param mixed $values
	 * @return bool
	 */
	public function modify_subnet ($action, $values) {
		# strip tags
		$values = $this->strip_input_tags ($values);

		# execute based on action
		if($action=="add")			{ return $this->subnet_add ($values); }
		elseif($action=="edit")		{ return $this->subnet_edit ($values); }
		elseif($action=="delete")	{ return $this->subnet_delete ($values['id']); }
		elseif($action=="truncate")	{ return $this->subnet_truncate ($values['id']); }
		elseif($action=="resize")	{ return $this->subnet_resize ($values['id'], $values['subnet'], $values['mask']); }
		else						{ return $this->Result->show("danger", _("Invalid action"), true); }
	}

	/**
	 * Create new subnet method
	 *
	 * @access private
	 * @param mixed $values
	 * @return bool
	 */
	private function subnet_add ($values) {
		# null empty values
		$values = $this->reformat_empty_array_fields ($values, null);

		# execute
		try { $this->Database->insertObject("subnets", $values); }
		catch (Exception $e) {
			$this->Result->show("danger", _("Error: ").$e->getMessage(), false);
			$this->Log->write( "Subnet creation", "Failed to add new subnet<hr>".$e->getMessage(), 2);
			return false;
		}
		# save id
		$this->lastInsertId = $this->Database->lastInsertId();
		$values['id'] = $this->lastInsertId;
		# ok
		$this->Log->write( "Subnet created", "New subnet created<hr>".$this->array_to_log($this->reformat_empty_array_fields ($values, "NULL")), 0);
		# write changelog
		$this->Log->write_changelog('subnet', "add", 'success', array(), $values);
		return true;
	}

	/**
	 * Edit subnet
	 *
	 * @access private
	 * @param mixed $values
	 * @return bool
	 */
	private function subnet_edit ($values) {
		# save old values
		$old_subnet = $this->fetch_subnet (null, $values['id']);

		# null empty values
		$values = $this->reformat_empty_array_fields ($values, null);

		# execute
		try { $this->Database->updateObject("subnets", $values, "id"); }
		catch (Exception $e) {
			$this->Result->show("danger", _("Error: ").$e->getMessage(), false);
			$this->Log->write( "Subnet edit", "Failed to edit subnet<hr>".$e->getMessage(), 2);
			return false;
		}
		# save ID
		$this->lastInsertId = $this->Database->lastInsertId();
		$this->Log->write_changelog('subnet', "edit", 'success', $old_subnet, $values);
		# ok
		$this->Log->write( "Subnet $old_subnet->description edit", "Subnet $old_subnet->description edited<hr>".$this->array_to_log($this->reformat_empty_array_fields ($values, "NULL")), 0);
		return true;
	}

	/**
	 * Deletes subnet and truncates all IP addresses in that subnet
	 *
	 * @access private
	 * @param mixed $id
	 * @return bool
	 */
	private function subnet_delete ($id) {
		# save old values
		$old_subnet = $this->fetch_subnet (null, $id);

		# delete and truncate all slave subnets
		$this->reset_subnet_slaves_recursive();
		$this->fetch_subnet_slaves_recursive($id);
		$this->remove_subnet_slaves_master($id);
		if(sizeof($this->slaves)>0) {
			foreach($this->slaves as $slaveId) {
				$this->subnet_truncate ($id);
				$this->subnet_delete ($slaveId);
			}
		}

		# truncate own subnet
		$this->subnet_truncate ($id);

		# delete subnet
		try { $this->Database->deleteRow("subnets", "id", $id); }
		catch (Exception $e) {
			$this->Log->write( "Subnet delete", "Failed to delete subnet $old_subnet->name<hr>".$e->getMessage(), 2);
			$this->Result->show("danger", _("Error: ").$e->getMessage(), false);
			return false;
		}
		# remove from NAT
		$this->remove_subnet_nat_items ($id, true);

		# write changelog
		$this->Log->write_changelog('subnet', "delete", 'success', $old_subnet, array());
		# ok
		$this->Log->write( "Subnet $old_subnet->description delete", "Subnet $old_subnet->description deleted<hr>".$this->array_to_log($this->reformat_empty_array_fields ((array) $old_subnet)), 0);
		return true;
	}

	/**
	 * Truncate specified subnet (delete all IP addresses in that subnet)
	 *
	 * @access public
	 * @param int $subnetId
	 * @return bool
	 */
	public function subnet_truncate ($subnetId) {
		# save old values
		$old_subnet = $this->fetch_subnet (null, $subnetId);
		# execute
		try { $this->Database->deleteRow("ipaddresses", "subnetId", $subnetId); }
		catch (Exception $e) {
			$this->Log->write( "Subnet truncate", "Failed to truncate subnet $old_subnet->description id $old_subnet->id<hr>".$e->getMessage(), 2);
			$this->Result->show("danger", _("Error: ").$e->getMessage(), true);
		}
		$this->Log->write( "Subnet truncate", "Subnet $old_subnet->description id $old_subnet->id truncated", 0);
		return true;
	}

	/**
	 * Resize subnet with new mask
	 *
	 * @access private
	 * @param mixed $subnetId
	 * @param int $subnet
	 * @param int $mask
	 * @return bool
	 */
	private function subnet_resize ($subnetId, $subnet, $mask) {
		# save old values
		$old_subnet = $this->fetch_subnet (null, $subnetId);
		# execute
		try { $this->Database->updateObject("subnets", array("id"=>$subnetId, "subnet"=>$subnet, "mask"=>$mask), "id"); }
		catch (Exception $e) {
			$this->Result->show("danger", _("Error: ").$e->getMessage(), false);
			$this->Log->write( "Subnet edit", "Failed to resize subnet $old_subnet->description id $old_subnet->id<hr>".$e->getMessage(), 2);
			return false;
		}
		# ok
		$this->Log->write( "Subnet resize", "Subnet $old_subnet->description id $old_subnet->id resized<hr>".$this->array_to_log(array("id"=>$subnetId, "mask"=>$mask)), 0);
		return true;
	}

	/**
	 * This function splits subnet into smaller subnets
	 *
	 * @access public
	 * @param object $subnet_old
	 * @param int $number
	 * @param string $prefix
	 * @param string $group (default: "yes")
	 * @param string $strict (default: "yes")
	 * @param string $copy_custom (default: "yes")
	 * @return bool
	 */
	public function subnet_split ($subnet_old, $number, $prefix, $group="yes", $strict="yes", $copy_custom="yes") {

		# we first need to check if it is ok to split subnet and get parameters
		$check = $this->verify_subnet_split ($subnet_old, $number, $group, $strict);

		# ok, extract parameters from result array - 0 is $newsubnets and 1 is $addresses
		$newsubnets = $check[0];
		$addresses  = $check[1];

		# admin object and tools object
		$Admin = new Admin ($this->Database, false);
		$custom_fields = array ();
		if($copy_custom=="yes") {
			$Tools = new Tools ($this->Database);
			$custom_fields = $Tools->fetch_custom_fields ("subnets");
		}

		# create new subnets and change subnetId for recalculated hosts
		$m = 0;
		foreach($newsubnets as $subnet) {
			//set new subnet insert values
			$values = array(
							"description"    => strlen($prefix)>0 ? $prefix.($m+1) : "split_subnet_".($m+1),
							"subnet"         => $subnet['subnet'],
							"mask"           => $subnet['mask'],
							"sectionId"      => $subnet['sectionId'],
							"masterSubnetId" => $subnet['masterSubnetId'],
							"vlanId"         => @$subnet['vlanId'],
							"vrfId"          => @$subnet['vrfId'],
							"allowRequests"  => @$subnet['allowRequests'],
							"showName"       => @$subnet['showName'],
							"permissions"    => $subnet['permissions'],
							"nameserverId"   => $subnet_old->nameserverId,
							"device"		 => $subnet_old->device,
							);
			// custom fields
			if($copy_custom=="yes") {
				if(sizeof($custom_fields)>0) {
					foreach ($custom_fields as $myField) {
						$values[$myField['name']] = $subnet_old->{$myField['name']};
					}
				}
			}
			//create new subnets
			$this->modify_subnet ("add", $values);

			//get all address ids
			$ids = array ();
			if(is_array($addresses)) {
				foreach($addresses as $ip) {
					if($ip->subnetId == $m) {
	    				if(!isset($ids)) $ids = array();
						$ids[] = $ip->id;
					}
				}
			}

			//replace all subnetIds in IP addresses to new subnet
			if(sizeof($ids)>0) {
				if(!$Admin->object_modify("ipaddresses", "edit-multiple", $ids, array("subnetId"=>$this->lastInsertId)))	{ $this->Result->show("danger", _("Failed to move IP address"), true); }
			}

			# next
			$m++;
		}

		# do we need to remove old subnet?
		if($group!="yes") {
			if(!$Admin->object_modify("subnets", "delete", "id", array("id"=>$subnet_old->id)))								{ $this->Result->show("danger", _("Failed to remove old subnet"), true); }
		}

		# result
		return true;
	}

	/**
	 * Remove item from nat when item is removed
	 *
	 * @method remove_nat_item
	 *
	 * @param  int $obj_id
	 * @param  bool $print
	 *
	 * @return void
	 */
	public function remove_subnet_nat_items ($obj_id = 0, $print = true) {
		# set found flag for returns
		$found = 0;
		# fetch all nats
		try { $all_nats = $this->Database->getObjectsQuery ("select * from `nat` where `src` like :id or `dst` like :id", array ("id"=>'%"'.$obj_id.'"%')); }
		catch (Exception $e) {
			$this->Result->show("danger", _("Error: ").$e->getMessage());
			return false;
		}
		# loop and check for object ids
		if(sizeof($all_nats)>0) {
			# init admin object
			$Admin = new Admin ($this->Database, false);
			# loop
			foreach ($all_nats as $nat) {
			    # remove item from nat
			    $s = json_decode($nat->src, true);
			    $d = json_decode($nat->dst, true);

			    if(is_array($s['subnets']))
			    $s['subnets'] = array_diff($s['subnets'], array($obj_id));
			    if(is_array($d['subnets']))
			    $d['subnets'] = array_diff($d['subnets'], array($obj_id));

			    # save back and update
			    $src_new = json_encode(array_filter($s));
			    $dst_new = json_encode(array_filter($d));

			    # update only if diff found
			    if($s!=$src_new || $d!=$dst_new) {
			    	$found++;

				    if($Admin->object_modify ("nat", "edit", "id", array("id"=>$nat->id, "src"=>$src_new, "dst"=>$dst_new))!==false) {
				    	if($print) {
					        $this->Result->show("success", "Subnet removed from NAT", false);
						}
				    }
				}
			}
		}
		# return
		return $found;
	}












	/**
	* @subnet functions
	* -------------------------------
	*/

	/**
	 * Fetches subnetd by specified method
	 *
	 * @access public
	 * @param string $method (default: "id")
	 * @param mixed $value
	 * @return array|false
	 */
	public function fetch_subnet ($method="id", $value) {
		# null method
		$method = is_null($method) ? "id" : $method;
		# fetch
		return $this->fetch_object ("subnets", $method, $value);
	}

	/**
	 * Fetches all subnets in specified section
	 *
	 * @access public
	 * @param mixed $sectionId              // section identifier
	 * @param string|false $field
	 * @param mixed|false $value
	 * @param array|string $result_fields   // fields to fetch
	 * @return array
	 */
	public function fetch_section_subnets ($sectionId, $field = false, $value = false, $result_fields = "*") {
		# fetch settings and set subnet ordering
		$this->get_settings();

		$order = $this->get_subnet_order ();

		# section ordering - overrides network
		$section  = $this->fetch_object ("sections", "id", $sectionId);
		if(@$section->subnetOrdering!="default" && strlen(@$section->subnetOrdering)>0 ) 	{ $order = explode(',', $section->subnetOrdering); }

		// subnet fix
		if($order[0]=="subnet") $order[0] = 'LPAD(subnet,39,0)';

		$safe_result_fields = $this->Database->escape_result_fields($result_fields);
		# fetch
		if ($field!==false) {
			$field = $this->Database->escape($field);
			$value = $this->Database->escape($value);
			$field_query = "AND `$field` = '$value'";
		} else {
			$field_query = '';
		}
		// if sectionId is not numeric, assume it is section name rather than id, set query appropriately
		if (is_numeric($sectionId)) {
			$query = "SELECT $safe_result_fields FROM `subnets` where `sectionId` = ? $field_query order by `isFolder` desc, case `isFolder` when 1 then description else $order[0] end $order[1]";
		}
		else {
			$query = "SELECT $safe_result_fields FROM `subnets` where `sectionId` in (SELECT id from sections where name = ?) $field_query order by `isFolder` desc, case `isFolder` when 1 then description else $order[0] end $order[1]";
		}
		try { $subnets = $this->Database->getObjectsQuery($query, array($sectionId)); }
		catch (Exception $e) {
			$this->Result->show("danger", _("Error: ").$e->getMessage());
			return false;
		}
		# save to subnets cache
		if ($result_fields==="*" && is_array($subnets)) { // Only cache objects containing all fields
			foreach($subnets as $subnet) {
				$this->cache_write ("subnets", $subnet->id, $subnet);
			}
		}
		# result
		return sizeof($subnets)>0 ? (array) $subnets : array();
	}

	/**
	 * This function fetches id, subnet and mask for all subnets
	 *
	 *	Needed for search > search_subnets_inside
	 *
	 * @access public
	 * @return bool|array
	 */
	public function fetch_all_subnets_search ($type = "IPv4") {
		# set query (4294967295 = 255.255.255.255)
		if ($type=="IPv4")	{ $query = "SELECT `id`,`subnet`,`mask` FROM `subnets` where CAST(`subnet` AS UNSIGNED) <= 4294967295;"; }
		else				{ $query = "SELECT `id`,`subnet`,`mask` FROM `subnets` where CAST(`subnet` AS UNSIGNED) >  4294967295;"; }
		# fetch
		try { $subnets = $this->Database->getObjectsQuery($query); }
		catch (Exception $e) {
			$this->Result->show("danger", _("Error: ").$e->getMessage());
			return false;
		}
		# result
		return $subnets;
	}

	/**
	 * This function fetches everything for all subnets
	 *
	 *      needed for API get all subnets
	 *
	 * @access public
	 * @return subnets|false
	 */
	public function fetch_all_subnets() {
	    try { $subnets = $this->Database->getObjects("subnets"); }
	    catch (Exception $e) {
			$this->Result->show("danger", _("Error: ").$e->getMessage());
			return false;
	    }
	    # result
	    return $subnets;
	}

	/**
	 * Fetches all subnets overlapping with CIDR
	 *
	 * @access public
	 * @param  string       $cidr
	 * @param  string|null  $method
	 * @param  string|null  $value
	 * @param  string|array $result_fields (default: "*")
	 * @return array|false
	 */
	public function fetch_overlapping_subnets ($cidr, $method=null, $value=null, $result_fields = "*") {
		if ($this->verify_cidr_address($cidr)!==true) return false;

		$result_fields = $this->Database->escape_result_fields($result_fields);

		list($cidr, $cidr_mask) = explode('/', $cidr);
		$cidr_decimal = $this->transform_to_decimal($cidr);
		$cidr_network = $this->decimal_network_address($cidr_decimal, $cidr_mask);
		$cidr_broadcast = $this->decimal_broadcast_address($cidr_decimal, $cidr_mask);

		$possible_parents = array();
		for ($mask=0; $mask<=$cidr_mask; $mask++) {
			$parent = $this->decimal_network_address($cidr_decimal, $mask);
			$possible_parents[] = "('$parent','$mask')";
		}
		$possible_parents = implode(',', $possible_parents);

		$query = "SELECT $result_fields FROM `subnets` WHERE isFolder = 0 AND ";
		if (!is_null($method)) $query .= " `$method` = '".$this->Database->escape($value)."' AND ";
		$query .= " (   ( LPAD(`subnet`,39,0) >= LPAD('$cidr_network',39,0) AND LPAD(`subnet`,39,0) <= LPAD('$cidr_broadcast',39,0) )";
		$query .= "  OR (`subnet`,`mask`) IN ($possible_parents)  ) ";
		$query .= "ORDER BY CAST(`mask` AS UNSIGNED) DESC, LPAD(`subnet`,39,0);";

		try {
			$overlaping_subnets = $this->Database->getObjectsQuery($query);
		} catch (Exception $e) {
			$this->Result->show("danger", _("Error: ").$e->getMessage());
			return false;
		}

		return $overlaping_subnets;
	}

	/**
	 * This function fetches id, subnet and mask for all subnets
	 *
	 *	Needed for pingCheck script
	 *
	 * @access public
	 * @param int $agentId (default:null)
	 * @return array|false
	 */
	public function fetch_all_subnets_for_pingCheck ($agentId=null) {
		# null
		if (is_null($agentId) || !is_numeric($agentId))	{ return false; }
		# fetch
		try { $subnets = $this->Database->getObjectsQuery("SELECT `id`,`subnet`,`sectionId`,`mask`,`resolveDNS`,`nameserverId` FROM `subnets` where `scanAgent` = ? and `pingSubnet` = 1 and `isFolder`= 0 and `mask` > '0' and subnet > 16843009;", array($agentId)); }
		catch (Exception $e) {
			$this->Result->show("danger", _("Error: ").$e->getMessage());
			return false;
		}
		# result
		return sizeof($subnets)>0 ? $subnets : false;
	}

	/**
	 * This function fetches id, subnet and mask for all subnets
	 *
	 *	Needed for discoveryCheck script
	 *
	 * @access public
	 * @param int $agentId (default:null)
	 * @return array|false
	 */
	public function fetch_all_subnets_for_discoveryCheck ($agentId=null) {
		# null
		if (is_null($agentId) || !is_numeric($agentId))	{ return false; }
		# fetch
		try { $subnets = $this->Database->getObjectsQuery("SELECT `id`,`subnet`,`sectionId`,`mask` FROM `subnets` where `scanAgent` = ? and `discoverSubnet` = 1 and `isFolder`= 0 and `isFull`!= 1 and `mask` > '0' and subnet > 16843009 and `mask` > 0;", array($agentId)); }
		catch (Exception $e) {
			$this->Result->show("danger", _("Error: ").$e->getMessage());
			return false;
		}
		# result
		return sizeof($subnets)>0 ? $subnets : false;
	}

	/**
	 * Fetches all subnets within section with specified vlan ID
	 *
	 * @access public
	 * @param mixed $vlanId
	 * @param mixed $sectionId
	 * @return array|false
	 */
	public function fetch_vlan_subnets ($vlanId, $sectionId=null) {
		# fetch settings and set subnet ordering
		$this->get_settings();

		$order = $this->get_subnet_order ();

		# section ordering - overrides network
		$section  = $this->fetch_object ("sections", "id", $sectionId);
		if(@$section->subnetOrdering!="default" && strlen(@$section->subnetOrdering)>0 ) 	{ $order = explode(',', $section->subnetOrdering); }

		// subnet fix
		if($order[0]=="subnet") $order[0] = 'LPAD(subnet,39,0)';

		# set query
		if(!is_null($sectionId)) {
			$query  = "select * from `subnets` where `vlanId` = ? and `sectionId` = ? ORDER BY isFolder desc, $order[0] $order[1];";
			$params = array($vlanId, $sectionId);
		}
		else {
			$query  = "select * from `subnets` where `vlanId` = ? ORDER BY isFolder desc, $order[0] $order[1];";
			$params = array($vlanId);
		}

		# fetch
		try { $subnets = $this->Database->getObjectsQuery($query, $params); }
		catch (Exception $e) {
			$this->Result->show("danger", _("Error: ").$e->getMessage());
			return false;
		}
		# save to subnets cache
		if(sizeof($subnets)>0) {
			foreach($subnets as $subnet) {
                $this->cache_write ("subnets", $subnet->id, $subnet);
			}
		}
		# result
		return sizeof($subnets)>0 ? (array) $subnets : false;
	}


	/**
	 * Checks if subnet is in vlan
	 *
	 * @access private
	 * @param mixed $subnetId
	 * @param mixed $vlanId
	 * @return bool
	 */
	private function is_subnet_in_vlan ($subnetId, $vlanId) {
		# fetch subnet details
		$subnet = $this->fetch_subnet ("id", $subnetId);
		# same id?
		return @$subnet->vlanId==$vlanId ? true : false;
	}

	/**
	 * Checks if subnet is linked.
	 *
	 * @access public
	 * @param mixed $subnetId
	 * @return array|false
	 */
	public function is_linked ($subnetId) {
    	if(!is_numeric($subnetId)) {
        	return false;
    	}
    	else {
    		try { $subnets = $this->Database->getObjectsQuery("select * from subnets where `linked_subnet` = ?", array($subnetId)); }
    		catch (Exception $e) {
    			$this->Result->show("danger", _("Error: ").$e->getMessage());
    			return false;
    		}
    		// check
    		if (sizeof($subnets)>0) {
        		foreach ($subnets as $s) {
                    $this->cache_write ("subnets", $s->id, $s);
        		}
        		return $subnets;
    		}
    		else {
        		return false;
    		}
    	}
	}


	/**
	 * Fetches all subnets within section with specified vrf ID
	 *
	 * @access public
	 * @param mixed $vrfId
	 * @param mixed $sectionId
	 * @return array|false
	 */
	public function fetch_vrf_subnets ($vrfId, $sectionId=null) {
		# fetch settings and set subnet ordering
		$this->get_settings();

		$order = $this->get_subnet_order ();

		# section ordering - overrides network
		$section  = $this->fetch_object ("sections", "id", $sectionId);
		if(@$section->subnetOrdering!="default" && strlen(@$section->subnetOrdering)>0 ) 	{ $order = explode(',', $section->subnetOrdering); }

		// subnet fix
		if($order[0]=="subnet") $order[0] = 'LPAD(subnet,39,0)';

		# set query
		if(!is_null($sectionId)) {
			$query  = "select * from `subnets` where `vrfId` = ? and `sectionId` = ? ORDER BY isFolder desc, $order[0] $order[1];";
			$params = array($vrfId, $sectionId);
		}
		else {
			$query  = "select * from `subnets` where `vrfId` = ? ORDER BY isFolder desc, $order[0] $order[1];";
			$params = array($vrfId);
		}

		# fetch
		try { $subnets = $this->Database->getObjectsQuery($query, $params); }
		catch (Exception $e) {
			$this->Result->show("danger", _("Error: ").$e->getMessage());
			return false;
		}
		# save to subnets cache
		if(sizeof($subnets)>0) {
			foreach($subnets as $subnet) {
                $this->cache_write ("subnets", $subnet->id, $subnet);
			}
		}
		# result
		return sizeof($subnets)>0 ? (array) $subnets : false;
	}

	/**
	 * Checks if subnet is in vrf
	 *
	 * @access private
	 * @param mixed $subnetId
	 * @param mixed $vrfId
	 * @return bool
	 */
	private function is_subnet_in_vrf ($subnetId, $vrfId) {
		# fetch subnet details
		$subnet = $this->fetch_subnet ("id", $subnetId);
		# same id?
		return @$subnet->vrfId==$vrfId ? true : false;
	}

	/**
	 * Fetches all scanning agents
	 *
	 * @access public
	 * @return array|false
	 */
	public function fetch_scanning_agents () {
		# fetch
		try { $agents = $this->Database->getObjects("scanAgents"); }
		catch (Exception $e) {
			$this->Result->show("danger", _("Error: ").$e->getMessage());
			return false;
		}
		return sizeof($agents)>0 ? $agents : false;
	}

	/**
	 * Checks for all subnets that are marked for scanning and new hosts discovery
	 *
	 * @access public
	 * @param int $agentId (default: null)
	 * @return array|false
	 */
	public function fetch_scanned_subnets ($agentId=null) {
		// agent not set false
		if (is_null($agentId) || !is_numeric($agentId)) { return false; }
		// set query
		$query = "select * from `subnets` where `scanAgent` = ? and ( `pingSubnet`=1 or `discoverSubnet`=1 or `resolveDNS`=1 );";
		# fetch
		try { $subnets = $this->Database->getObjectsQuery($query, array($agentId)); }
		catch (Exception $e) {
			$this->Result->show("danger", _("Error: ").$e->getMessage());
			return false;
		}
		return sizeof($subnets)>0 ? $subnets : false;
	}

	/**
	 * Finds gateway in subnet
	 *
	 * @access public
	 * @param int $subnetId
	 * @return object|false
	 */
	public function find_gateway ($subnetId) {
		// set query
		$query = "select `ip_addr`,`id` from `ipaddresses` where `subnetId` = ? and `is_gateway` = 1;";
		# fetch
		try { $gateway = $this->Database->getObjectQuery($query, array($subnetId)); }
		catch (Exception $e) {
			$this->Result->show("danger", _("Error: ").$e->getMessage());
			return false;
		}
		return !is_null($gateway) ? $gateway : false;
	}

	/**
	 * Returns all IPv4 subnet masks with different presentations
	 *
	 * @access public
	 * @return array
	 */
	public function get_ipv4_masks () {
    	$out = array();
		# loop masks
		for($mask=32; $mask>=0; $mask--) {
			// initialize
			$out[$mask] = new StdClass ();

			// fake cidr
			$this->initialize_pear_net_IPv4 ();
			$net = $this->Net_IPv4->parseAddress("10.0.0.0/$mask");

			// set
			$out[$mask]->bitmask = $mask;									// bitmask
			$out[$mask]->netmask = $net->netmask;							// netmask
			$out[$mask]->host_bits = 32-$mask;								// host bits
			$out[$mask]->subnet_bits = 32-$out[$mask]->host_bits;			// network bits
			$out[$mask]->hosts = number_format($this->get_max_hosts ($mask, "IPv4"), 0, ",", ".");		// max hosts
			$out[$mask]->subnets = number_format(pow(2,($mask-8)), 0, ",", ".");
			$out[$mask]->wildcard = long2ip(~ip2long($net->netmask));	   //0.0.255.255

			// binary
			$parts = explode(".", $net->netmask);
			foreach($parts as $k=>$p) { $parts[$k] = str_pad(decbin($p),8, 0); }
			$out[$mask]->binary = implode(".", $parts);
		}
		# return result
		return $out;
	}









	/**
	* @slave subnet functions
	* -------------------------------
	*/

	/**
	 * Reset engine type if set in config.php (MEMORY or InnoDB)
	 *
	 * @method set_tmptable_engine_type
	 */
	private function set_tmptable_engine_type () {
		// read config.php
		include(dirname(__FILE__)."/../../config.php");
		// if set check array
		if(isset($db['tmptable_engine_type'])) {
			if($db['tmptable_engine_type']=="MEMORY" || $db['tmptable_engine_type']=="InnoDB") {
				$this->tmptable_engine_type = $db['tmptable_engine_type'];
			}
		}
	}

	/**
	 * Deletes temporary table containing slave ids for a given subnetId
	 *
	 * @access private
	 * @param integer $subnetId
	 * @param integer $level (default: 0)
	 * @return void
	 */
	private function reset_subnet_familytree_table ($subnetId, $level = 0) {
		try {
			$subnetId = filter_var($subnetId, FILTER_VALIDATE_INT);
			if ($subnetId === false) { throw new Exception(_('Invalid subnetId')); }
			// execute
			$this->Database->runQuery('DROP TABLE IF EXISTS tmp_subnet_familytree_' . (int) $subnetId . '_' . (int) $level);
		} catch (Exception $e) {
			$this->Result->show("danger", _("Error: ").$e->getMessage());
		}
	}

	/**
	 * Generates temporary table containing slave ids for a given subnetId
	 *
	 * @access private
	 * @param integer $subnetId
	 * @return string
	 */
	private function create_subnet_familytree ($subnetId) {

		// MySQL does not support multiple references to a temporary table in the same query.
		// Ideally we would populate temp_table with our initial subnetId and then run the query below until
		// the inserted record count is zero (no more slaves ids found).
		//
		//  INSERT INTO temp_table SELECT id FROM subnets WHERE id NOT IN (temp_table) AND masterSubnetId IN (temp_table)
		//
		// Work around the 'wont-fix' limitation by using a temporary table per iteration and consolidate the results.

		try {
			$subnetId = filter_var($subnetId, FILTER_VALIDATE_INT);
			if ($subnetId === false) { throw new Exception(_('Invalid subnetId')); }

			// set engine type
			$this->set_tmptable_engine_type ();

			// tmp table name
			$base_table_name = 'tmp_subnet_familytree_'.$subnetId;

			// set default count
			$rowCount = 0;
			$level = 0;

			// remove old temp table with level
			$this->reset_subnet_familytree_table ($subnetId, $level);
			// create new temp table
			$query = 'CREATE TEMPORARY TABLE '.$base_table_name.'_'.$level.' (id int(11) PRIMARY KEY) ENGINE = '.$this->tmptable_engine_type.
				' SELECT subnets.id FROM subnets WHERE subnets.masterSubnetId = '."'$subnetId'";
			$result = $this->Database->runQuery($query, null, $rowCount);

			// Fetch next level of slaves.
			while ($result == 1 && $rowCount > 0) {
				$lastlevel = $level++;

				// remove old
				$this->reset_subnet_familytree_table ($subnetId, $level);
				$query = 'CREATE TEMPORARY TABLE '.$base_table_name.'_'.$level.' (id int(11) PRIMARY KEY) ENGINE = '.$this->tmptable_engine_type.
					' SELECT subnets.id FROM subnets INNER JOIN '.$base_table_name.'_'.$lastlevel.' AS parents ON subnets.masterSubnetId = parents.id';
				$result = $this->Database->runQuery($query, null, $rowCount);
			}

			// Consolidate results into single temporary table.
			while (--$level >= 1) {
				$query = 'INSERT IGNORE INTO '.$base_table_name.'_0 SELECT id FROM '.$base_table_name.'_'.$level;
				$this->Database->runQuery($query);

				// remove old table
				$this->reset_subnet_familytree_table ($subnetId, $level);
			}
		}
		catch (Exception $e) {
			$this->Result->show("danger", _("Error: ").$e->getMessage());
			throw $e;
		}
		return $base_table_name.'_0';
	}

	/**
	 * Checks if subnet has any slaves
	 *
	 * @access public
	 * @param mixed $subnetId
	 * @return bool
	 */
	public function has_slaves ($subnetId) {
    	// NULL subnetId cannot have slaves
    	if (is_null($subnetId))     { return false; }
    	else {
        	$cnt = $this->count_database_objects ("subnets", "masterSubnetId", $subnetId);
        	if ($cnt==0) { return false; }
        	else         { return true; }
    	}
	}

	/**
	 * Fetches all immediate slave subnets for specified subnetId
	 *
	 * @access public
	 * @param mixed $subnetId
	 * @param string|array $result_fields (default: "*")
	 * @return array|false
	 */
	public function fetch_subnet_slaves ($subnetId, $result_fields = "*") {
		// fetch
		$slaves = $this->fetch_multiple_objects ("subnets", "masterSubnetId", $subnetId, "subnet", true, false, $result_fields);
		//$slaves are saved to cache by Common_functions::fetch_multiple_objects()
		return $slaves;
	}

	/**
	 * Recursively fetches all slaves
	 *
	 * Updated in https://github.com/phpipam/phpipam/pull/1098/files
	 *
	 * @access public
	 * @param int $subnetId
	 * @return void
	 */
	public function fetch_subnet_slaves_recursive ($subnetId) {

		try {
			// Create temporary table 'tmp_subnet_familytree_${subnetId}' containing all slave ids.
			$tmp_table_name = $this->create_subnet_familytree($subnetId);

			// Fetch all slaves
			$query = 'SELECT subnets.* FROM subnets INNER JOIN `'.$tmp_table_name.'` AS slaves ON subnets.id = slaves.id';
			$slaves = $this->Database->getObjectsQuery($query);

			$this->slaves[] = $subnetId;

			if (!$slaves) { return; }

			foreach($slaves as $slave) {
				# save to subnets cache
				$this->cache_write("subnets", $slave->id, $slave);

				# save to full array of slaves
				$this->slaves_full[$slave->id] = $slave;
				$this->slaves[] = (int) $slave->id;
			}
		}
		catch (Exception $e) {
			$this->Result->show("danger", _("Error: ").$e->getMessage());
		}

		$this->reset_subnet_familytree_table($subnetId);
	}

	/**
	 * Resets array of all slave id's. Needs to be called *BEFORE* all slaves are fetched to prevent stacking
	 *
	 * Before reset we should save array to prevent double checking!
	 *
	 * @access public
	 * @return void
	 */
	public function reset_subnet_slaves_recursive () {
		$this->slaves = null;
		$this->slaves_full = null;
	}

	/**
	 * Removes master subnet from slave subnets array
	 *
	 * @access public
	 * @param mixed $subnetId
	 * @return void
	 */
	public function remove_subnet_slaves_master ($subnetId) {
        if(isset($this->slaves_full)) {
    		foreach($this->slaves_full as $k=>$s) {
    			if($s==$subnetId) {
    				unset($this->slaves_full[$k]);
    			}
    		}
		}
		if(isset($this->slaves)) {
    		foreach ($this->slaves as $k=>$s) {
     			if($s==$subnetId) {
    				unset($this->slaves[$k]);
    			}
    		}
		}
	}

	/**
	 * fetch whole tree path for subnetId - from slave to parents
	 *
	 * @access public
	 * @param mixed $subnetId
	 * @return array
	 */
	public function fetch_parents_recursive ($subnetId) {
		$parents = array();
		$root = false;

		while($root === false) {
			$subd = $this->fetch_object("subnets", "id", $subnetId);		# get subnet details

			if($subd!==false) {
    			$subd = (array) $subd;
				# not root yet
				if(@$subd['masterSubnetId']!=0) {
					array_unshift($parents, $subd['masterSubnetId']);
					$subnetId  = $subd['masterSubnetId'];
				}
				# root
				else {
					array_unshift($parents, $subd['masterSubnetId']);
					$root = true;
				}
			}
			else {
				$root = true;
			}
		}
		# remove 0
		unset($parents[0]);
		# return array
		return $parents;
	}

	/**
	 * Searches for cidr inside section
	 *
	 * @access public
	 * @param bool $sectionId (default: false)
	 * @param bool $cidr (default: false)
	 * @return array|false
	 */
	public function find_subnet ($sectionId = false, $cidr = false) {
    	// check
    	if (!is_numeric($sectionId))                        { return false; }
    	if ($this->verify_cidr_address ($cidr) !== true)    { return false; }
    	// set subnet / mask
    	$tmp = explode("/", $cidr);
    	// search
		try { $subnet = $this->Database->getObjectQuery("select * from `subnets` where `subnet`=? and `mask`=? and `sectionId`=?;", $values = array($this->transform_address($tmp[0],"decimal"), $tmp[1], $sectionId)); }
		catch (Exception $e) {
			$this->Result->show("danger", _("Error: ").$e->getMessage());
			return false;
		}
        # result
        return sizeof($subnet)>0 ? $subnet : false;

	}













	/**
	* @transform IP/subnet functions
	* -------------------------------
	*/

	/**
	 * Calculates subnet usage for subnet, including slave
	 *
	 *  If detailed = true it will group addresses in subnet by tag for drawing graph
	 *
	 * @access public
	 * @param array|object $subnet
	 * @param bool $detailed (default: false)
	 * @return array
	 */
	public function calculate_subnet_usage ($subnet, $detailed = false) {
		// cast to object
		if(is_array($subnet)) {
    		$subnet = (object) $subnet;
		}

		// init addresses object
		$this->Addresses = new Addresses ($this->Database);
		// fetch address types
		$this->get_addresses_types();

		$cached_item = $this->cache_check("subnet_usage", "$subnet->id d=$detailed");
		if($cached_item!==false) {
			return (array)$cached_item;
		}

    	// is slaves
    	if ($this->has_slaves ($subnet->id)) {
            // if we have slaves we need to check against every slave
            $this->reset_subnet_slaves_recursive ();
            $this->fetch_subnet_slaves_recursive ($subnet->id);
            $this->remove_subnet_slaves_master ($subnet->id);

            // set master details
            $subnet_usage = $this->calculate_single_subnet_details ($subnet, true, false);

        	// loop and add results
            foreach ($this->slaves_full as $ss) {
                // calculate for specific subnet
                $slave_usage = $this->calculate_single_subnet_details ($ss, true, false);
                // append slave values to its master
                $subnet_usage['used']      = gmp_strval(gmp_add($subnet_usage['used'],$slave_usage['used']));
                $subnet_usage['freehosts'] = gmp_strval(gmp_sub($subnet_usage['freehosts'],$slave_usage['used']));

                if (gmp_cmp($subnet_usage['used'],$subnet_usage['maxhosts']) > 0 ) {
                    $subnet_usage['used'] = $subnet_usage['maxhosts'];
                }
                if (gmp_cmp($subnet_usage['freehosts'],0) < 0 ) {
                    $subnet_usage['freehosts'] = 0;
                }
            }
            // recalculate percentge
            $subnet_usage["freehosts_percent"] = round((($subnet_usage['freehosts'] * 100.0) / $subnet_usage['maxhosts']),2);
            $subnet_usage["Used_percent"]      = 100.0 - $subnet_usage["freehosts_percent"];
    	}
    	// no slaves
    	else {
            $subnet_usage = $this->calculate_single_subnet_details ($subnet, false, $detailed);
    	}
    	// return usage
    	$this->cache_write("subnet_usage", "$subnet->id d=$detailed", (object)$subnet_usage);
    	return $subnet_usage;
	}

	/**
	 * Calculate usage for single subnet
	 *
	 * @access private
	 * @param mixed $subnet
	 * @param bool $no_strict (default: false)
	 * @param bool $detailed (default: false)
	 * @return void
	 */
	private function calculate_single_subnet_details ($subnet, $no_strict = false, $detailed = false) {
 		// set IP version
		$ip_version = $this->get_ip_version ($subnet->subnet);
    	// no strict mode if it is_slave
		$section     = $this->fetch_object ("sections", "id", $subnet->sectionId);
		$strict_mode = $no_strict ? false : (bool)$section->strictMode;

		$cached_item = $this->cache_check("single_subnet_details", "$subnet->id n=$no_strict d=$detailed");
		if($cached_item!==false) {
			return (array)$cached_item;
		}

    	// init result
    	$out = array();

		// marked as full ?
		if ($subnet->isFull==1) {
     		// set values
            $out["used"]              = gmp_strval($this->get_max_hosts ($subnet->mask, $ip_version, $strict_mode));
            $out["maxhosts"]          = $out['used'];
            $out["freehosts"]         = 0;
            $out["freehosts_percent"] = 0;
            $out["Used_percent"]      = 100;
		}
		else {
    		// set values
            $out["used"]              = gmp_strval($this->Addresses->count_subnet_addresses ($subnet->id));
            $out["maxhosts"]          = gmp_strval($this->get_max_hosts ($subnet->mask, $ip_version, $strict_mode));

            // slaves fix for reducing subnet and broadcast address
			if($ip_version=="IPv4" && !$strict_mode) {
				if($subnet->mask<=30) { $out["used"] = gmp_strval(gmp_add($out["used"],2)); }
			}
			if($ip_version=="IPv6" && !$strict_mode) {
				if($subnet->mask<=126) { $out["used"] = gmp_strval(gmp_add($out["used"],2)); }
			}

            // percentage
            $out["freehosts"]         = gmp_strval(gmp_sub($out['maxhosts'],$out['used']));
            $out["freehosts_percent"] = round((($out['freehosts'] * 100.0) / $out['maxhosts']),2);
            // detailed results ?
            if ($detailed) {
                // fetch full addresses
                $addresses = $this->Addresses->fetch_subnet_addresses ($subnet->id);
                // order - group by tag type
                $tag_addresses = $this->calculate_subnet_usage_sort_addresses ($subnet, $addresses, $strict_mode);
        	    // calculate use percentage for each address tag
        	    foreach($this->address_types as $t) {
        		    $out[$t['type']."_percent"] = round( ( ($tag_addresses[$t['type']] * 100.0) / $out['maxhosts']), 2 );
        	    }
            }
		}
		# result
		$this->cache_write("single_subnet_details", "$subnet->id n=$no_strict d=$detailed", (object)$out);
		return $out;
	}

	/**
	 * Calculates subnet usage per host type
	 *
	 * @access private
	 * @param obj $subnet
	 * @param false|array $addresses (default:false)
	 * @param bool $strict_mode
	 * @return array
	 */
	private function calculate_subnet_usage_sort_addresses ($subnet, $addresses = false, $strict_mode = true) {
		$count = array();
		$count['Reserved'] = 0;
		# fetch address types
		$this->get_addresses_types();
		# create array of keys with initial value of 0
		foreach($this->address_types as $a) {
			$count[$a['type']] = 0;
		}
		# count
		if($addresses) {
			foreach($addresses as $ip) {
				$type = $this->translate_address_type($ip->state);
				$count[$type] = gmp_strval(gmp_add($count[$type],1));
			}
		}
		if (!$strict_mode) {
			$ip_version  = $this->get_ip_version ($subnet->subnet);
			$subnet_broadcast = 2;
			if($ip_version=="IPv4" && $subnet->mask>=31)  { $subnet_broadcast = 0; }
			if($ip_version=="IPv6" && $subnet->mask>=127) { $subnet_broadcast = 0; }
			$count['Reserved'] = gmp_strval(gmp_add($count['Reserved'],$subnet_broadcast));
		}
		# result
		return $count;
	}

	/**
	 * Returns array of address types
	 *
	 * @access public
	 * @return void
	 */
	public function get_addresses_types () {
		# from cache
		if($this->address_types == null) {
        	# fetch
        	$types = $this->fetch_all_objects ("ipTags", "id");

            # save to array
			$types_out = array();
			foreach($types as $t) {
				$types_out[$t->id] = (array) $t;
			}
			# save to cache
			$this->address_types = $types_out;
		}
	}

	/**
	 * Translates address type from index (int) to type
	 *
	 *	e.g.: 0 > offline
	 *
	 * @access public
	 * @param mixed $index
	 * @return mixed
	 */
	public function translate_address_type ($index) {
		# fetch
		$this->get_addresses_types();
		# return
		return isset($this->address_types[$index]["type"]) ? $this->address_types[$index]["type"] : "Used";
	}

	/**
	 * Present numbers in pow 10, only for IPv6
	 *
	 * @access public
	 * @param mixed $number
	 * @return mixed
	 */
	public function reformat_number ($number) {
		$length = strlen($number);
		$pos	= $length - 3;

		if ($length > 8) {
			$number = "~". substr($number, 0, $length - $pos) . "&middot;10^<sup>". $pos ."</sup>";
		}
		return $number;
	}

	/**
	 * Get maxumum number of hosts for netmask
	 *
	 * @access public
	 * @param mixed $netmask
	 * @param mixed $ipversion
	 * @param bool $strict (default: true)
	 * @return string
	 */
	public function get_max_hosts ($netmask, $ipversion, $strict=true) {
		$max_mask = ($ipversion === 'IPv4') ? 32 : 128;
		if ($netmask<0) $netmask = 0;
		if ($netmask>$max_mask) $netmask = $max_mask;

		$max_hosts = $this->gmp_bitmasks[$ipversion][$netmask]['size'];

		if ($ipversion === 'IPv4') {
			if ($strict && $netmask<31) $max_hosts = gmp_sub($max_hosts, 2);
		}
		return gmp_strval($max_hosts);
	}

	/**
	 * Returns maximum netmask length
	 *
	 * @access public
	 * @param mixed $address
	 * @return int
	 */
	private function get_max_netmask ($address) {
		return $this->identify_address($address)=="IPv6" ? 128 : 32;
	}

	/**
	 * Parses address
	 *
	 * @access public
	 * @param mixed $address
	 * @param mixed $netmask
	 * @return array
	 */
	public function get_network_boundaries ($address, $netmask) {
		# make sure we have dotted format
		$address = $this->transform_address ($address, "dotted");
		# set IP version
		$ipversion = $this->get_ip_version ($address);
		# return boundaries
		if($ipversion == "IPv4")	{ return $this->get_IPv4_network_boundaries ($address, $netmask); }
		else						{ return $this->get_IPv6_network_boundaries ($address, $netmask); }
	}

	/**
	 * Returns IPv4 network boundaries
	 *
	 *	network, host ip (if not network), broadcast, bitmask, netmask
	 *
	 * @access private
	 * @param mixed $address
	 * @param mixed $netmask
	 * @return array
	 */
	private function get_IPv4_network_boundaries ($address, $netmask) {
		# Initialize PEAR NET object
		$this->initialize_pear_net_IPv4 ();
		# parse IP address
		$net = $this->Net_IPv4->parseAddress( $address.'/'.$netmask );
		# return boundaries
		return (array) $net;
	}

	/**
	 * Returns IPv6 network boundaries
	 *
	 *	network, host ip (if not network), broadcast, bitmask, netmask
	 *
	 * @access private
	 * @param mixed $address
	 * @param mixed $netmask
	 * @return array
	 */
	private function get_IPv6_network_boundaries ($address, $netmask) {
		# Initialize PEAR NET object
		$this->initialize_pear_net_IPv6 ();
		# parse IPv6 subnet
		$net = $this->Net_IPv6->parseaddress( "$address/$netmask");
		# set network and masks
		$out = new StdClass();
		$out->start		= $net['start'];
		$out->network 	= $address;
		$out->netmask 	= $netmask;
		$out->bitmask 	= $netmask;
		$out->broadcast = $net['end'];		//highest IP address
		# result
		return (array) $out;
	}

	/**
	 * Calculates first possible subnet from provided subnet and number of next free IP addresses
	 *
	 * @access public
	 * @param mixed $address
	 * @param mixed $free
	 * @param bool $print (default: true)
	 * @return mixed|false
	 */
	public function get_first_possible_subnet ($address, $free, $print = true) {
		# set max possible mask for IP range
		$maxmask =  $this->get_max_netmask ($this->transform_address ($address, "dotted"));

		# calculate maximum possible IP mask
		$mask = floor(log($free)/log(2));
		$mask = $maxmask - $mask;

		# we have now maximum mask. We need to verify if subnet is valid
		# otherwise add 1 to $mask and go to $maxmask
		for($m=$mask; $m<=$maxmask; $m++) {
			# validate
			$err = $this->verify_cidr_address( $address."/".$m , true);
			if($err===true) {
				# ok, it is possible!
				$result = $address."/".$m;
				break;
			}
		}

		# result
		if(isset($result)) {
			# print or return?
			if($print)	print $result;
			else		return $result;
		}
		else {
			return false;
		}
	}

	/**
	 * pre-generate GMP math bitmask values to manipulate subnets/addresses to save CPU
	 *
	 * @access private
	 * @return array
	 */
	private function generate_network_bitmasks () {
		// Pre-calculate values to manipulate subnets (IPv4 & IPv6) in decimal format using GMP math functions
		//   [size]      = 2^(mask bits) subnet size
		//   [broadcast] = OR bitmask to set subnet /mask bits to calculate broadcast addresses
		//   [network]   = AND bitmask to clear subnet /mask bits to calculate network addresses
		$bmask = array();
		for ($x=0; $x <= 128; $x++) {
			$pwr = gmp_pow(2, 128-$x);
			$bmask['IPv6'][$x]['size']      = $pwr;
			$bmask['IPv6'][$x]['broadcast'] = gmp_sub($pwr, 1);
			$bmask['IPv6'][$x]['network']   = gmp_xor($bmask['IPv6'][0]['broadcast'], $bmask['IPv6'][$x]['broadcast']);
		}
		for ($x=0; $x <= 32; $x++) {
			$bmask['IPv4'][$x]['size']      = $bmask['IPv6'][96+$x]['size'];
			$bmask['IPv4'][$x]['broadcast'] = $bmask['IPv6'][96+$x]['broadcast'];
			$bmask['IPv4'][$x]['network']   = gmp_xor($bmask['IPv4'][0]['broadcast'], $bmask['IPv4'][$x]['broadcast']);
		}
		return $bmask;
	}

	/**
	 * Calculate network address for provided decimal IP and mask (supports IPv4 & IPv6 decimals).
	 *
	 * @access public
	 * @param string|false  $decimalIP  [Decimal format, IPv4/IPv6]
	 * @param integer       $mask       [IPv4 0-32, IPv6 0-128]
	 * @return string|false             [Decimal format, IPv4/IPv6]
	 */
	public function decimal_network_address($decimalIP, $mask) {
		if ($decimalIP === false) return false;
		$type = ($decimalIP <= 4294967295) ? 'IPv4' : 'IPv6';
		// Calculate network address (decimal) by clearing the /mask bits
		$network_address = gmp_and($decimalIP, $this->gmp_bitmasks[$type][$mask]['network']);
		return gmp_strval($network_address);
	}

	/**
	 * Calculate broadcast address for provided decimal IP and mask (supports IPv4 & IPv6 decimals).
	 *
	 * @access public
	 * @param string|false  $decimalIP  [Decimal format, IPv4/IPv6]
	 * @param integer       $mask       [IPv4 0-32, IPv6 0-128]
	 * @return string|false             [Decimal format, IPv4/IPv6]
	 */
	public function decimal_broadcast_address($decimalIP, $mask) {
		if ($decimalIP === false) return false;
		$type = ($decimalIP <= 4294967295) ? 'IPv4' : 'IPv6';
		// Calculate broadcast address (decimal) by setting the /mask bits
		$network_broadcast = gmp_or($decimalIP, $this->gmp_bitmasks[$type][$mask]['broadcast']);
		return gmp_strval($network_broadcast);
	}

	/**
	 * Calculates freespacemap array for a given subnet
	 *
	 * @access public
	 * @param mixed $masterSubnet
	 * @return array
	 */
	public function get_subnet_freespacemap ($masterSubnet) {
		// Get Current and Previous subnets
		$subnets = $this->fetch_subnet_slaves($masterSubnet->id);
		$subnets = is_array($subnets) ? $subnets : array();

		// detect type
		$type     = $this->identify_address($masterSubnet->subnet);
		$max_mask = ($type == 'IPv4') ? 32 : 128;

		# here we use range split/exclusion algorithm to find final list of networks a whole lot of times faster
		$ranges = array( array(
			'start' => $this->decimal_network_address($masterSubnet->subnet, $masterSubnet->mask),
			'end'   => $this->decimal_broadcast_address($masterSubnet->subnet, $masterSubnet->mask) ));
		foreach ($subnets as $excl) {
			$estart = $this->decimal_network_address($excl->subnet, $excl->mask);
			$eend   = $this->decimal_broadcast_address($excl->subnet, $excl->mask);
			foreach ($ranges as $rid => $range) {
				if ((gmp_cmp($estart, $range['end']) > 0) || (gmp_cmp($eend, $range['start']) < 0)) { continue; }

				# range overlaps, now we check what to do
				unset($ranges[$rid]); # remove existing range
				if (gmp_cmp($range['start'], $estart) < 0) { $ranges[] = array('start' => $range['start'], 'end' => gmp_strval(gmp_sub($estart, 1))); };
				if (gmp_cmp($range['end'], $eend) > 0) { $ranges[] = array('start' => gmp_strval(gmp_add($eend, 1)), 'end' => $range['end']); };
			}
		}
		uasort($ranges, function ($a, $b) { return gmp_cmp($a['start'], $b['start']); });

		return array(
			subnet => $masterSubnet->subnet,
			mask => $masterSubnet->mask,
			type => $type,
			max_search_mask => $max_mask,
			freeranges => $ranges);
	}

	/**
	 * Calculates the first $count available free subnets of size $mask within a freespacemap array.
	 *
	 * @access public
	 * @param array $fsm
	 * @param integer $mask
	 * @param integer $count
	 * @return array
	 */
	public function get_freespacemap_first_available ($fsm, $mask, $count) {
		if ($mask < 0 || $mask > $fsm['max_search_mask']) {
			return array (subnets => array(), truncated => false);
		}

		$subnets = array();
		$ranges = $fsm['freeranges'];

		$size = gmp_init($this->get_max_hosts($mask, $fsm['type'], false));
		$discovered = 0;
		// For each range; Calculate the candidate network and broadcast addresses for size $mask and check
		// that both are inside the current range. Increment candidate by $size=2^(mask bits) and repeat.
		// Stop when we have discovered $count subnets. ($count<=0 for all)
		foreach ($ranges as $range) {
			$candidate_start = $this->decimal_network_address($range['start'], $mask);
			$candidate_end   = $this->decimal_broadcast_address($range['start'], $mask);

			// $candidate_start and $candidate_end can be at most $size-1 away from $range['start'].
			if (gmp_cmp($candidate_start, $range['start']) < 0) {
				$candidate_start = gmp_add($candidate_start, $size);
				$candidate_end   = gmp_add($candidate_end, $size);
			}

			while (gmp_cmp($candidate_end, $range['end']) <= 0) {
				if ($count > 0 && ++$discovered > $count) {
					return array (subnets => $subnets, truncated => true);
				}
				$subnets[] = $this->transform_to_dotted(gmp_strval($candidate_start)) . '/' . $mask;

				$candidate_start = gmp_add($candidate_start, $size);
				$candidate_end   = gmp_add($candidate_end, $size);
			}
		}

		return array (subnets => $subnets, truncated => false);
	}

	/**
	 * Calculates the last $count available free subnets of size $mask within a freespacemap array.
	 *
	 * @access public
	 * @param array $fsm
	 * @param integer $mask
	 * @param integer $count
	 * @return array
	 */
	public function get_freespacemap_last_available ($fsm, $mask, $count) {
		if ($mask < 0 || $mask > $fsm['max_search_mask']) {
			return array (subnets => array(), truncated => false);
		}

		$subnets = array();
		$ranges  = array_reverse($fsm['freeranges']);

		$size = gmp_init($this->get_max_hosts($mask, $fsm['type'], false));
		$discovered = 0;
		// For each range; Calculate the candidate network and broadcast addresses for size $mask and check
		// that both are inside the current range. Decrement candidate by $size=2^(mask bits) and repeat.
		// Stop when we have discovered $count subnets. ($count<=0 for all)
		foreach ($ranges as $range) {
			$candidate_start = $this->decimal_network_address($range['end'], $mask);
			$candidate_end   = $this->decimal_broadcast_address($range['end'], $mask);

			// $candidate_start and $candidate_end can be at most $size-1 away from $range['end'].
			if (gmp_cmp($candidate_end, $range['end']) > 0) {
				$candidate_start = gmp_sub($candidate_start, $size);
				$candidate_end   = gmp_sub($candidate_end, $size);
			}

			while (gmp_cmp($candidate_start, $range['start']) >= 0) {
				if ($count > 0 && ++$discovered > $count) {
					return array (subnets => $subnets, truncated => true);
				}
				$subnets[] = $this->transform_to_dotted(gmp_strval($candidate_start)) . '/' . $mask;

				$candidate_start = gmp_sub($candidate_start, $size);
				$candidate_end   = gmp_sub($candidate_end, $size);
			}
		}

		return array (subnets => $subnets, truncated => false);
	}









	/**
	* @verify address functions
	* -------------------------------
	*/

	/**
	 * Verifies CIDR address
	 *
	 * @access public
	 * @param mixed $cidr
	 * @param bool $issubnet (default: true)
	 * @return string|true
	 */
	public function verify_cidr_address ($cidr, $issubnet = true) {
		# first verify address and mask format
		if(strlen($error = $this->verify_cidr ($cidr))>0)	{ return $error; }
		# make checks
		return $this->identify_address ($cidr)=="IPv6" ? $this->verify_cidr_address_IPv6 ($cidr, $issubnet) : $this->verify_cidr_address_IPv4 ($cidr, $issubnet);
	}

	/**
	 * Verifies IPv4 CIDR address
	 *
	 * @access public
	 * @param mixed $cidr
	 * @param bool $issubnet (default: true)
	 * @return string|true
	 */
	public function verify_cidr_address_IPv4 ($cidr, $issubnet = true) {
		# Initialize PEAR NET object
		$this->initialize_pear_net_IPv4 ();
		# validate
        if ($net = $this->Net_IPv4->parseAddress ($cidr)) {
            if (!$this->Net_IPv4->validateIP ($net->ip)) 				{ return _("Invalid IP address!"); }														//validate IP
            elseif (($net->network != $net->ip) && ($issubnet))			{ return _("IP address cannot be subnet! (Consider using")." ". $net->network .")"; }		//network must be same as provided IP address
            elseif (!$this->Net_IPv4->validateNetmask ($net->netmask)) 	{ return _('Invalid netmask').' ' . $net->netmask; }    									//validate netmask
            else														{ return true; }
        }
        else 															{ return _('Invalid CIDR format!'); }
	}

	/**
	 * Verifies IPv6 CIDR address
	 *
	 * @access public
	 * @param mixed $cidr (cidr)
	 * @param bool $issubnet (default: true)
	 * @return string|true
	 */
	public function verify_cidr_address_IPv6 ($cidr, $issubnet = true) {
		# to lower
		$cidr = strtolower($cidr);
		# Initialize PEAR NET object
		$this->initialize_pear_net_IPv6 ();
        # validate
        if (!$this->Net_IPv6->checkIPv6 ($cidr) ) 					{ return _("Invalid IPv6 address!"); }
        else {
            $subnet = $this->Net_IPv6->getNetmask($cidr);			//validate subnet
            $subnet = $this->Net_IPv6->compress($subnet);			//get subnet part
            $subnetParse = explode("/", $cidr);
			# validate that subnet is subnet
            if ( ($subnetParse[0] != $subnet) && ($issubnet) ) 		{ return _("IP address cannot be subnet! (Consider using")." ". $subnet ."/". $subnetParse[1] .")"; }
            else													{ return true; }
	   }
	}

	/**
	 * Verifies that CIDR address is correct
	 *
	 * @access public
	 * @param mixed $cidr (cidr)
	 * @return string
	 */
	public function verify_cidr ($cidr) {
		$cidr =  explode("/", $cidr);
		# verify network part
	    if(strlen($cidr[0])==0 || strlen($cidr[1])==0) 				{ return _("Invalid CIDR format!"); }
	    # verify network part
		if($this->identify_address_format ($cidr[0])!="dotted")		{ return _("Invalid Network!"); }
		# verify mask
		if(!is_numeric($cidr[1]))									{ return _("Invalid netmask"); }
		if($this->get_max_netmask ($cidr[0])<$cidr[1])				{ return _("Invalid netmask"); }
	}

	/**
	 * Verifies if new subnet overlaps with any of existing subnets in that section and same or null VRF
	 *
	 * @access public
	 * @param int $sectionId
	 * @param mixed $new_subnet (cidr)
	 * @param int $vrfId (default: 0)
	 * @param int $masterSubnetId (default: 0)
	 * @return string|false
	 */
	public function verify_subnet_overlapping ($sectionId, $new_subnet, $vrfId = 0, $masterSubnetId = 0) {
		# fix null vrfid
		$vrfId = is_numeric($vrfId) ? $vrfId : 0;
		// fix null masterSubnetId
		$masterSubnetId = is_numeric($masterSubnetId) ? $masterSubnetId : 0;

	    # fetch section subnets
		$sections_subnets = $masterSubnetId==0 ? $this->fetch_overlapping_subnets($new_subnet, 'sectionId', $sectionId) : $this->fetch_subnet_slaves($masterSubnetId);

	    # verify new against each existing
	    if (sizeof($sections_subnets)>0 && is_array($sections_subnets)) {
	        foreach ($sections_subnets as $existing_subnet) {
	            //only check if vrfId's match
	            if($existing_subnet->vrfId==$vrfId || $existing_subnet->vrfId==null) {
		            # ignore folders!
		            if($existing_subnet->isFolder!=1) {
			            # check overlapping
						if($this->verify_overlapping ($new_subnet,  $this->transform_to_dotted($existing_subnet->subnet).'/'.$existing_subnet->mask)!==false) {
							$Section = new Sections($this->Database);
							$section = $Section->fetch_section('id', $existing_subnet->sectionId);
							return _("Subnet $new_subnet overlaps with").' '. $this->transform_to_dotted($existing_subnet->subnet).'/'.$existing_subnet->mask." (".$existing_subnet->description.") "._("in section")." ".$section->name;
						}
					}
	            }
	        }
	    }
	    # default false - does not overlap
	    return false;
	}

	/**
	 * Verifies overlapping between folders
	 *
	 * @access public
	 * @param int $sectionId
	 * @param mixed $cidr (new subnet)
	 * @param int $vrfId (default: 0)
	 * @return string|false
	 */
	public function verify_subnet_interfolder_overlapping ($sectionId, $cidr, $vrfId = 0) {
		# fix null vrfid
		$vrfId = is_numeric($vrfId) ? $vrfId : 0;
		# fetch all folders
		$all_folders = $this->fetch_multiple_objects ("subnets", "isFolder", "1");
		# check
		if($all_folders!==false) {
			if(is_array($all_folders)) {
				// remove ones not in same section
				foreach($all_folders as $k=>$folder) {
					if ($folder->sectionId!=$sectionId) {
						unset($all_folders[$k]);
					}
				}
				// do checks
				if(sizeof($all_folders)>0) {
					foreach ($all_folders as $folder) {
						// fetch all subnets
						$folder_subnets = $this->fetch_subnet_slaves ($folder->id);
						// only check if VRF Ids match
						if (is_array($folder_subnets)) {
							foreach ($folder_subnets as $existing_subnet) {
					            //only check if vrfId's match
					            if($existing_subnet->vrfId==$vrfId || $existing_subnet->vrfId==null) {
						            // ignore folders!
						            if($existing_subnet->isFolder!=1) {
							            # check overlapping
										if($this->verify_overlapping ($cidr,  $this->transform_to_dotted($existing_subnet->subnet).'/'.$existing_subnet->mask)!==false) {
											 return _("Subnet $cidr overlaps with").' '. $this->transform_to_dotted($existing_subnet->subnet).'/'.$existing_subnet->mask." (".$existing_subnet->description.")";
										}
									}
					            }
							}
						}
					}
				}
			}
		}
	    # default false - does not overlap
	    return false;
	}

	/**
	 * Verifies VRF overlapping - globally
	 *
	 * @method verify_vrf_overlapping
	 * @param  string $cidr
	 * @param  int $vrfId
	 * @param  int $subnetId (default: 0)
	 * @param  int $masterSubnetId (default: 0)
	 * @return false|string
	 */
	public function verify_vrf_overlapping ($cidr, $vrfId, $subnetId=0, $masterSubnetId=0) {
		# fetch all overlapping subnets in VRF globally
		$all_subnets = $this->fetch_overlapping_subnets($cidr, 'vrfId', $vrfId);
		# fetch all parents
		$allParents = $subnetId!=0 ? $this->fetch_parents_recursive($subnetId) : $this->fetch_parents_recursive($masterSubnetId);
		# add self
		$allParents[] = $masterSubnetId;

		if($all_subnets!==false && is_array($all_subnets)) {
			foreach ($all_subnets as $existing_subnet) {
	            // ignore folders - precaution and ignore self for edits
	            if($existing_subnet->isFolder!=1 && $existing_subnet->id!==$subnetId && !in_array($existing_subnet->id, $allParents)) {
		            # check overlapping globally if subnet is not nested
					if($this->verify_overlapping ($cidr,  $this->transform_to_dotted($existing_subnet->subnet).'/'.$existing_subnet->mask)!==false) {
						$Section = new Sections($this->Database);
						$section = $Section->fetch_section('id', $existing_subnet->sectionId);
						return _("Subnet $cidr overlaps with").' '. $this->transform_to_dotted($existing_subnet->subnet).'/'.$existing_subnet->mask." (".$existing_subnet->description.") "._("in section")." ".$section->name;
					}
				}
			}
		}
	    # default false - does not overlap
	    return false;
	}

	/**
	 * Verifies if resized subnet overlaps with any of existing subnets in that section and same or null VRF
	 *
	 * @access public
	 * @param int $sectionId
	 * @param mixed $new_subnet
	 * @param int $old_subnet_id
	 * @param int $vrfId (default: 0)
	 * @return string|false
	 */
	public function verify_subnet_resize_overlapping ($sectionId, $new_subnet, $old_subnet_id, $vrfId = 0) {
	    # fetch section subnets
	    $sections_subnets = $this->fetch_section_subnets ($sectionId);
		# fix null vrfid
		$vrfId = is_numeric($vrfId) ? $vrfId : 0;
		# slaves
		$this->fetch_subnet_slaves_recursive ($old_subnet_id);
	    # verify new against each existing
	    if (sizeof($sections_subnets)>0) {
	        foreach ($sections_subnets as $existing_subnet) {
		        //ignore same and slaves
		        if($existing_subnet->id!=$old_subnet_id && !in_array($existing_subnet->id, $this->slaves)) {
		            //only check if vrfId's match
		            if($existing_subnet->vrfId==$vrfId || $existing_subnet->vrfId==null) {
			            # ignore folders!
			            if($existing_subnet->isFolder!=1) {
				            # check overlapping
				            if($this->verify_overlapping ($new_subnet,  $this->transform_to_dotted($existing_subnet->subnet).'/'.$existing_subnet->mask)!==false) {
								 return _("Subnet $new_subnet overlaps with").' '. $this->transform_to_dotted($existing_subnet->subnet).'/'.$existing_subnet->mask." (".$existing_subnet->description.")";
				            }
						}
		            }
	            }
	        }
	    }
	    # default false - does not overlap
	    return false;
	}

	/**
	 * Check if nested subnet already exists in section!
	 *
	 * Subnet policy:
	 *      - inside section subnets cannot overlap!
	 *      - same subnet can be configured in different sections
	 *		- if vrf is same do checks, otherwise skip
	 *		- mastersubnetid we need for new checks to permit overlapping of nested clients
	 *
	 * @access public
	 * @param CIDR $new_subnet
	 * @param int $vrfId (default: 0)
	 * @param int $masterSubnetId (default: 0)
	 * @return string|false
	 */
	public function verify_nested_subnet_overlapping ($new_subnet, $vrfId = 0, $masterSubnetId = 0) {
    	# fetch all slave subnets
    	$slave_subnets = $this->fetch_subnet_slaves ($masterSubnetId);
		# fix null vrfid
		$vrfId = is_numeric($vrfId) ? $vrfId : 0;

		// loop
		if ($slave_subnets!==false) {
			if(is_array ($slave_subnets)) {
				foreach ($slave_subnets as $ss) {
	    			// no folders
	    			if($ss->isFolder!=1) {
	        			if($ss->vrfId==$vrfId || $ss->vrfId==null) {
	        				if($this->verify_overlapping ( $new_subnet, $this->transform_to_dotted($ss->subnet)."/".$ss->mask)) {
	        					return _("Subnet overlaps with")." ".$this->transform_to_dotted($ss->subnet).'/'.$ss->mask;
	        				}
	        			}

	    			}
				}
			}
		}
        # default false - does not overlap
		return false;
	}

	/**
	 * Verifies overlapping of 2 subnets
	 *
	 * @access public
	 * @param string $cidr1
	 * @param string $cidr2
	 * @param bool $check_if_nested (default: false)
	 * @return bool
	 */
	public function verify_overlapping ($cidr1, $cidr2, $check_if_nested = false) {
		if (empty($cidr1) || empty($cidr2)) return false;

		$c1 = explode('/', $cidr1);
		$c2 = explode('/', $cidr2);

		if (filter_var($c1[0], FILTER_VALIDATE_IP)===false) return false;
		if (filter_var($c2[0], FILTER_VALIDATE_IP)===false) return false;

		if ($this->identify_address($c1[0]) != $this->identify_address($c2[0])) return false;

		$max_mask = $this->get_max_netmask($c1[0]);
		$c1_mask = empty($c1[1]) ? $max_mask : $c1[1];
		$c2_mask = empty($c2[1]) ? $max_mask : $c2[1];

		if ($c1_mask < 0 || $c1_mask > $max_mask) return false;
		if ($c2_mask < 0 || $c2_mask > $max_mask) return false;

		$c1_decimal = $this->transform_to_decimal($c1[0]);
		$c2_decimal = $this->transform_to_decimal($c2[0]);
		$c1_network = $this->decimal_network_address($c1_decimal, $c1_mask);
		$c2_network = $this->decimal_network_address($c2_decimal, $c2_mask);
		$c1_broadcast = $this->decimal_broadcast_address($c1_decimal, $c1_mask);
		$c2_broadcast = $this->decimal_broadcast_address($c2_decimal, $c2_mask);

		if ($c1_mask >= $c2_mask) {
			// cidr1 is smaller than (or=) cidr2. Does cidr1 overlap cidr2?
			if (gmp_cmp($c1_broadcast, $c2_network) < 0) return false; //cidr1 ends before cidr2 starts
			if (gmp_cmp($c1_network ,$c2_broadcast) > 0) return false; //cidr1 starts after cidr2 ends
			return true;
		} elseif ($check_if_nested === true) {
			// cidr1 doesn't fit inside cidr2.
			return false;
		} else {
			// cidr1 is bigger than cidr2. Does cidr2 overlap cidr1?
			if (gmp_cmp($c2_broadcast, $c1_network) < 0) return false; //cidr2 ends before cidr1 starts
			if (gmp_cmp($c2_network, $c1_broadcast) > 0) return false; //cidr2 starts after cidr1 ends
			return true;
		}
	}

	/**
	 * Checks if subnet (cidr) is inside some subnet.
	 *
	 *	Needed for subnet nesting
	 *
	 * @access public
	 * @param mixed $masterSubnetId
	 * @param mixed $cidr
	 * @return bool
	 */
	public function verify_subnet_nesting ($masterSubnetId, $cidr) {
		//first get details for root subnet
		$master_details = $this->fetch_subnet (null, $masterSubnetId);

	    //IPv4 or ipv6?
	    $type_master = $this->identify_address( $master_details->subnet );
	    $type_nested = $this->identify_address( $cidr );

	    //both must be IPv4 or IPv6
        if($type_master != $type_nested) { return false; }

		// if child same as parent return error
		if ($cidr == $this->transform_address($master_details->subnet)."/".$master_details->mask) {
    		return false;
		}
		else {
    		//check
    		return $this->is_subnet_inside_subnet ($cidr, $this->transform_to_dotted ($master_details->subnet)."/".$master_details->mask);
		}
	}

	/**
	 * This function verifies subnet resizing
	 *
	 * @access public
	 * @param mixed $subnet		//subnet in decimal or dotted address format
	 * @param mixed $mask		//new subnet mask
	 * @param mixed $subnetId	//subnet Id
	 * @param mixed $vrfId		//vrfId
	 * @param mixed $masterSubnetId	//master Subnet Id
	 * @param mixed $mask_old	//old mask
	 * @param mixed $sectionId	//section ID
	 * @return void
	 */
	public function verify_subnet_resize ($subnet, $mask, $subnetId, $vrfId, $masterSubnetId, $mask_old, $sectionId=0) {
	    # fetch section and set section ordering
	    $section  = $this->fetch_object ("sections", "id", $sectionId);

		# new mask must be > 8
		if($mask < 8) 											{ $this->Result->show("danger", _('New mask must be at least /8').'!', true); }
		if(!is_numeric($mask))									{ $this->Result->show("danger", _('Mask must be an integer').'!', true);; }

		//new subnet
		$new_boundaries = $this->get_network_boundaries ($this->transform_address($subnet, "dotted"), $mask);
		$subnet = $this->transform_address($new_boundaries['network'], "decimal");

		# verify new address
		$verify = $this->verify_cidr_address($this->transform_address ($subnet, "dotted")."/".$mask);
		if($verify!==true) 										{ $this->Result->show("danger", $verify, true); }

		# same mask - ignore
		if($mask==$mask_old) 									{ $this->Result->show("warning", _("New network is same as old network"), true); }
		# if we are expanding network get new network address!
		elseif($mask < $mask_old) {
			//Checks for strict mode
			if ($section->strictMode=="1") {
				//if it has parent make sure it is still within boundaries
				if((int) $masterSubnetId>0) {
					//if parent is folder check for other in same folder
					$parent_subnet = $this->fetch_subnet(null, $masterSubnetId);
					if($parent_subnet->isFolder!=1) {
						//check that new is inside its master subnet
						if(!$this->verify_subnet_nesting ($parent_subnet->id, $this->transform_to_dotted($subnet)."/".$mask)) {
							$this->Result->show("danger", _("New subnet not in master subnet")."!", true);
						}
						// it cannot be same !
						if ($parent_subnet->mask == $mask) {
							$this->Result->show("danger", _("New subnet cannot be same as master subnet")."!", true);
						}
						//fetch all slave subnets and validate
						$slave_subnets = $this->fetch_subnet_slaves ($parent_subnet->id);
						if ($slave_subnets!==false) {
							if(is_array($slave_subnets)) {
								foreach ($slave_subnets as $ss) {
									// not self
									if ($ss->id != $subnetId) {
										if($this->verify_overlapping ( $this->transform_to_dotted($subnet)."/".$mask, $this->transform_to_dotted($ss->subnet)."/".$ss->mask)) {
											$this->Result->show("danger", _("Subnet overlaps with")." ".$this->transform_to_dotted($ss->subnet)."/".$ss->mask, true);
										}
									}
								}
							}
						}
					}
					//folder
					else {
						//fetch all folder subnets, remove old subnet and verify overlapping!
						$folder_subnets = $this->fetch_subnet_slaves ($parent_subnet->id);
						//check
						if(sizeof(@$folder_subnets)>0) {
							foreach($folder_subnets as $fs) {
								//dont check against old
								if($fs->id!=$subnetId) {
									//verify that all nested are inside its parent
									if($this->verify_overlapping ( $this->transform_to_dotted($subnet)."/".$mask, $this->transform_to_dotted($fs->subnet)."/".$fs->mask)) {
										$this->Result->show("danger", _("Subnet overlaps with")." ".$this->transform_to_dotted($fs->subnet)."/".$fs->mask, true);
									}
								}
							}
						}
					}
				}
				//root subnet, check overlapping !
				else {
					$section_subnets = $this->fetch_section_subnets ($section->id);
					$overlap = $this->verify_subnet_resize_overlapping ($section->id, $this->transform_to_dotted($subnet)."/".$mask, $subnetId, $vrfId);
					if($overlap!==false) {
						$this->Result->show("danger", $overlap, true);
					}
				}
			}
		}
		# we are shrinking subnet
		else {
			# addresses class
			$Addresses = new Addresses ($this->Database);
			// fetch all subnet addresses
			$subnet_addresses = $Addresses->fetch_subnet_addresses ($subnetId, "ip_addr", "asc");

			//check all IP addresses against new subnet
			foreach($subnet_addresses as $ip) {
				$Addresses->verify_address( $this->transform_to_dotted($ip->ip_addr), $this->transform_to_dotted($subnet)."/".$mask, false, true );
			}
			//Checks for strict mode
			if ($section->strictMode==1) {
				//if it has slaves make sure they are still inside network
				if($this->has_slaves($subnetId)) {
					//fetch slaves
					$nested = $this->fetch_subnet_slaves ($subnetId);
					foreach($nested as $nested_subnet) {
						//if masks and subnets match they are same, error!
						if($nested_subnet->subnet==$subnet && $nested_subnet->mask==$mask) {
							$this->Result->show("danger", _("Subnet it same as ").$this->transform_to_dotted($nested_subnet->subnet)."/$nested_subnet->mask - $nested_subnet->description)", true);
						}
						//verify that all nested are inside its parent
						if(!$this->is_subnet_inside_subnet ( $this->transform_to_dotted($nested_subnet->subnet)."/".$nested_subnet->mask, $this->transform_to_dotted($subnet)."/".$mask)) {
							$this->Result->show("danger", _("Nested subnet out of new subnet")."!<br>(".$this->transform_to_dotted($nested_subnet->subnet)."/$nested_subnet->mask - $nested_subnet->description)", true);
						}
					}
				}
			}
		}
	}

	/**
	 * Checks if it ok to split subnet
	 *
	 * @access private
	 * @param mixed $subnet_old
	 * @param mixed $number
	 * @param string $group
	 * @param string $strict
	 * @return array
	 */
	private function verify_subnet_split ($subnet_old, $number, $group, $strict) {
		# addresses class
		$Addresses = new Addresses ($this->Database);

		# get new mask - how much we need to add to old mask?
		$mask_diff = int;
		switch($number) {
			case "2":   $mask_diff = 1; break;
			case "4":   $mask_diff = 2; break;
			case "8":   $mask_diff = 3; break;
			case "16":  $mask_diff = 4; break;
			case "32":  $mask_diff = 5; break;
			case "64":  $mask_diff = 6; break;
			case "128": $mask_diff = 7; break;
			case "256": $mask_diff = 8; break;
			//otherwise die
			default:	$this->Result->show("danger", _("Invalid number of subnets"), true);
		}
		//set new mask
		$mask = $subnet_old->mask + $mask_diff;
		//set number of subnets
		$number_of_subnets = pow(2,$mask_diff);
		//set max hosts per new subnet
		$max_hosts = $this->get_max_hosts ($mask, $this->identify_address($this->transform_to_dotted($subnet_old->subnet)), false);

		# create array of new subnets based on number of subnets (number)
		$newsubnets = array();
		for($m=0; $m<$number_of_subnets; $m++) {
			$newsubnets[$m] 		 = (array) $subnet_old;
			$newsubnets[$m]['id']    = $m;
			$newsubnets[$m]['mask']  = $mask;

			// if group is selected rewrite the masterSubnetId!
			if($group=="yes") {
				$newsubnets[$m]['masterSubnetId'] = $subnet_old->id;
			}
			// recalculate subnet
			if($m>0) {
				$newsubnets[$m]['subnet'] = gmp_strval(gmp_add($newsubnets[$m-1]['subnet'], $max_hosts));
			}
		}

		// recalculate old hosts to put it to right subnet
		$addresses   = $Addresses->fetch_subnet_addresses ($subnet_old->id, "ip_addr", "asc");		# get all IP addresses
		$subSize = sizeof($newsubnets);		# how many times to check
		$n = 0;								# ip address count
		// loop
		foreach($addresses as $ip) {
			//cast
			$ip = (array) $ip;
			# check to which it belongs
			for($m=0; $m<$subSize; $m++) {

				# check if between this and next - strict
				if($strict == "yes") {
					# check if last
					if(($m+1) == $subSize) {
						if($ip['ip_addr'] > $newsubnets[$m]['subnet']) {
							$addresses[$n]->subnetId = $newsubnets[$m]['id'];
						}
					}
					elseif( ($ip['ip_addr'] > $newsubnets[$m]['subnet']) && ($ip['ip_addr'] < @$newsubnets[$m+1]['subnet']) ) {
						$addresses[$n]->subnetId = $newsubnets[$m]['id'];
					}
				}
				# unstrict - permit network and broadcast
				else {
					# check if last
					if(($m+1) == $subSize) {
						if($ip['ip_addr'] >= $newsubnets[$m]['subnet']) {
							$addresses[$n]->subnetId = $newsubnets[$m]['id'];
						}
					}
					elseif( ($ip['ip_addr'] >= $newsubnets[$m]['subnet']) && ($ip['ip_addr'] < $newsubnets[$m+1]['subnet']) ) {
						$addresses[$n]->subnetId = $newsubnets[$m]['id'];
					}
				}
			}

			# if subnetId is still the same save to error
			if($addresses[$n]->subnetId == $subnet_old->id) {
				$this->Result->show("danger", _('Wrong IP addresses (subnet or broadcast)').' - '.$this->transform_to_dotted($ip['ip_addr']), true);
			}
			# next IP address
			$n++;
		}

		# check if new overlap (e.g. was added twice)
		$nested_subnets = $this->fetch_subnet_slaves ($subnet_old->id);
		if($nested_subnets!==false) {
			//loop through all current slaves and check
			if(is_array($nested_subnets)) {
				foreach($nested_subnets as $nested_subnet) {
					//check all new
					foreach($newsubnets as $new_subnet) {
						$new_subnet = (object) $new_subnet;
						if($this->verify_overlapping ($this->transform_to_dotted($new_subnet->subnet)."/".$new_subnet->mask, $this->transform_to_dotted($nested_subnet->subnet)."/".$nested_subnet->mask)===true) {
							$this->Result->show("danger", _("Subnet overlapping - ").$this->transform_to_dotted($new_subnet->subnet)."/".$new_subnet->mask." overlaps with ".$this->transform_to_dotted($nested_subnet->subnet)."/".$nested_subnet->mask, true);
						}
					}
				}
			}
		}

		# all good, return result array of newsubnets and addresses
		return array(0=>$newsubnets, 1=>$addresses);
	}

	/**
	 * Checks if subnet 1 is inside subnet 2
	 *
	 * @access public
	 * @param mixed $cidr1
	 * @param mixed $cidr2
	 * @return bool
	 */
	public function is_subnet_inside_subnet ($cidr1, $cidr2) {
		return $this->verify_overlapping($cidr1, $cidr2, true);
	}

	/**
	 * Finds invalid subnets - that have masterSubnetId that does not exist
	 *
	 * @access public
	 * @return array|false
	 */
	public function find_invalid_subnets () {
		// find unique ids
		$ids = $this->find_unique_mastersubnetids ();
		if ($ids===false)										{ return false; }
		// validate
		foreach ($ids as $id) {
			if ($this->verify_subnet_id ($id->masterSubnetId)===0) {
    			if(!isset($false)) $false = array();
				$false[] = $this->fetch_subnet_slaves ($id->masterSubnetId);
			}
		}
		// return
		return isset($false) ? $false : false;
	}

	/**
	 * Finds all unique master subnet ids
	 *
	 * @access private
	 * @return array|false
	 */
	private function find_unique_mastersubnetids () {
		try { $res = $this->Database->getObjectsQuery("select distinct(`masterSubnetId`) from `subnets` where `masterSubnetId` != '0' order by `masterSubnetId` asc;"); }
		catch (Exception $e) {
			$this->Result->show("danger", _("Error: ").$e->getMessage());
			return false;
		}
		# return
		return sizeof($res)>0 ? $res : false;
	}

	/**
	 * Verifies that subnetid exists
	 *
	 * @access private
	 * @param mixed $id
	 * @return int
	 */
	private function verify_subnet_id ($id) {
		try { $res = $this->Database->numObjectsFilter("subnets", "id", $id ); }
		catch (Exception $e) {
			$this->Result->show("danger", _("Error: ").$e->getMessage());
			return false;
		}
		# return
		return $res==0 ? false : true;
	}

	/**
	 * Fetches all subnets that are marked for threshold
	 *
	 * @access public
	 * @param int $limit (default: 10)
	 * @return array|false
	 */
	public function fetch_threshold_subnets ($limit = 10) {
 		try { $res = $this->Database->getObjectsQuery("select * from `subnets` where `threshold` != 0 and `threshold` is not null limit $limit;"); }
		catch (Exception $e) {
			$this->Result->show("danger", _("Error: ").$e->getMessage());
			return false;
		}
		# return
		return sizeof($res)>0 ? $res : false;
	}

	/**
	 * Finds inactive hosts
	 *
	 * @access public
	 * @param mixed $timelimit
	 * @param int $limit (default: 100)
	 * @return array|false
	 */
	public function find_inactive_hosts ($timelimit = 86400, $limit = 100) {
    	// fetch settings
    	$this->settings ();
    	// search
  		try { $res = $this->Database->getObjectsQuery("select ipaddresses.* from `ipaddresses` join subnets on ipaddresses.subnetId = subnets.id where subnets.pingSubnet = 1 and `lastSeen` between ? and ? limit $limit;", array(date("Y-m-d H:i:s", strtotime(date("Y-m-d H:i:s"))-$timelimit), date("Y-m-d H:i:s", strtotime(date("Y-m-d H:i:s"))-(int) str_replace(";","",strstr($this->settings->pingStatus, ";")))) ); }
		catch (Exception $e) {
			$this->Result->show("danger", _("Error: ").$e->getMessage());
			return false;
		}
		# return
		return sizeof($res)>0 ? $res : false;
	}










	/**
	* @multicast methods
	* -------------------------------
	*/

	/**
	 * Fetches all multicast networks from database
	 *
	 * @access public
	 * @return array|false
	 */
	public function fetch_multicast_subnets () {
    	// set query
    	$query = "select * from `subnets` where `subnet` between '3758096384' and '4026531839' or `subnet` between '338953138925153547590470800371487866878' and '338958331222012082418099330867817086976' order by subnet asc, mask asc;";
    	// fetch
		try { $res = $this->Database->getObjectsQuery($query); }
		catch (Exception $e) {
			$this->Result->show("danger", _("Error: ").$e->getMessage());
			return false;
		}

		# fetch all subnet ids
		$res2 = $this->fetch_distinct_multicast_folders ();

		# array chack
		if($res===false)    $res = array();
		if($res2===false)   $res2 = array();

		# create
		if (sizeof($res)>0 && sizeof($res2)>0)  { return $res2 + $res; }
		elseif (sizeof($res)>0)                 { return $res; }
		elseif (sizeof($res2)>0)                { return $res2; }
		else                                    { return false; }
	}

	/**
	 * Fetch all ids for multicast folders
	 *
	 * @access public
	 * @return array|false
	 */
	public function fetch_distinct_multicast_folders () {
    	// set query
    	$query = "select distinct(`subnetId`) as `id` from `ipaddresses` where `ip_addr` between '3758096384' and '4026531839' or `ip_addr` between '338953138925153547590470800371487866878' and '338958331222012082418099330867817086976';";
    	// fetch
		try { $res = $this->Database->getObjectsQuery($query); }
		catch (Exception $e) {
			$this->Result->show("danger", _("Error: ").$e->getMessage());
			return false;
		}
		# return
		if(sizeof($res)>0) {
    		$out = array();
    		foreach ($res as $r) {
        		$out[] = "(`isfolder` = '1' and `id` = $r->id)";
    		}
        	// set query
        	$query = "select * from subnets where ".implode(" or ",$out)." order by description asc;";
        	// fetch
    		try { $res2 = $this->Database->getObjectsQuery($query); }
    		catch (Exception $e) {
    			$this->Result->show("danger", _("Error: ").$e->getMessage());
    			return false;
    		}
    		// return result
    		return $res2;
		}
		else {
    		return false;
		}
	}

	/**
	 * Checks if address is multicast.
	 *
	 * @access public
	 * @param mixed $address
	 * @return bool
	 */
	public function is_multicast ($address) {
    	# IPv4
    	if ($this->identify_address ($address)=="IPv4") {
    	    # transform to decimal
            $address = $this->transform_address ($address, "decimal");
            # check
        	if ($address >= 3758096384 && $address <= 4026531839) {
            	return true;
        	}
    	}
    	else {
    	    # transform to ip
            $address = $this->transform_address ($address, "dotted");
            $this->initialize_pear_net_IPv6 ();
            if ($this->Net_IPv6->getAddressType($address)==31) {
                return true;
            }
    	}
    	// default false
    	return false;
	}

	/**
	 * This function returns multicast MAC address from provided multicast address
	 *
	 * @access public
	 * @param mixed $address
	 * @return string|false
	 */
	public function create_multicast_mac ($address) {
    	// first verify that it is multicast
    	if ($this->is_multicast ($address)===false) {
        	return false;
    	}
    	// ipv4
    	if ($this->identify_address ($address)=="IPv4") {
        	// to array
        	$mac_tmp = explode(".", $address);
        	// check 3rd octet
        	if ($mac_tmp[1]>=128) { $mac_tmp[1]=$mac_tmp[1]-128; }
        	// create mac
        	$mac = strtolower("01:00:5e:".str_pad(dechex($mac_tmp[1]),2,"0",STR_PAD_LEFT).":".str_pad(dechex($mac_tmp[2]),2,"0",STR_PAD_LEFT).":".str_pad(dechex($mac_tmp[3]),2,"0",STR_PAD_LEFT));
    	}
    	else {
        	$this->initialize_pear_net_IPv6 ();
        	if ($this->Net_IPv6->getAddressType($address)==31) {
            	//expand
            	$expanded = $this->Net_IPv6->uncompress($address);
            	// to array
                $mac_tmp = explode(":", $expanded);
            	$mac = strtolower("33:33:".str_pad(dechex($mac_tmp[4]),2,"0",STR_PAD_LEFT).":".str_pad(dechex($mac_tmp[5]),2,"0",STR_PAD_LEFT).":".str_pad(dechex($mac_tmp[6]),2,"0",STR_PAD_LEFT).":".str_pad(dechex($mac_tmp[7]),2,"0",STR_PAD_LEFT));
        	}
        	else {
                return false;
        	}
    	}
    	// return
    	return $mac;
	}

	/**
	 * Finds duplicate mac address
	 *
	 * @access public
	 * @param mixed $address_id
	 * @return array|false
	 */
	public function find_duplicate_multicast_mac ($address_id, $mac) {
    	// query
    	$query = "select i.ip_addr,i.hostname,i.mac,i.subnetId,i.description as i_description,s.sectionId,s.description,s.isFolder,se.name from `ipaddresses` as `i`, `subnets` as `s`, `sections` as `se` where `i`.`mac` = ? and `i`.`id` != ? and `se`.`id`=`s`.`sectionId` and `i`.`subnetId`=`s`.`id`";
		// fetch
		try { $res = $this->Database->getObjectsQuery($query, array($mac, $address_id)); }
		catch (Exception $e) {
			$this->Result->show("danger", _("Error: ").$e->getMessage());
			return false;
		}
		// return
		return sizeof($res)>0 ? $res : false;
	}

    /**
     * Checks if address exists in database
     *
     *  parameter $unique_required defines where it cannot overlap:
     *      - section : within section
     *      - vlan    : within l2 domain
     *
     * @access private
     * @param mixed $mac
	 * @param mixed $sectionId
	 * @param mixed $vlanId
     * @param string $unique_required (default: "vlan")
     * @param int $address_id (dafault: 0)
     * @return bool
     */
    private function multicast_address_exists ($mac, $sectionId, $vlanId, $unique_required = "vlan", $address_id = 0) {
        // if vlan fetch l2 domainid
        if ($unique_required=="vlan") {
            $vlan_details = $this->fetch_object("vlans", "vlanId", $vlanId);

            // set query
            $query = "select
                `s`.`vlanId`,`v`.`domainId`,`v`.`number`,`i`.`id`,
                LOWER(REPLACE(REPLACE(`mac`,\".\",\"\"),\":\", \"\")) as `mac`, `subnetId`
                from `ipaddresses` as `i`, `subnets` as `s`, `vlans` as `v`
                where `i`.`subnetId`=`s`.`id` and `s`.`vlanId`=`v`.`vlanId` and LOWER(REPLACE(REPLACE(`mac`,\".\",\"\"),\":\", \"\")) = ? and `i`.`id`!= ?;";
        }
        else {
        	$vlan_details = false;
            // set query
            $query = "select
                `s`.`sectionId`,`v`.`number`,`i`.`id`,
                LOWER(REPLACE(REPLACE(`mac`,\".\",\"\"),\":\", \"\")) as `mac`, `subnetId`
                from `ipaddresses` as `i`, `subnets` as `s`, `vlans` as `v`
                where `i`.`subnetId`=`s`.`id` and LOWER(REPLACE(REPLACE(`mac`,\".\",\"\"),\":\", \"\")) = ? and `i`.`id`!= ?;";
        }

		// fetch
		try { $res = $this->Database->getObjectsQuery($query, array($mac, $address_id)); }
		catch (Exception $e) {
			$this->Result->show("danger", _("Error: ").$e->getMessage());
			return false;
		}
        // than check by required unique
        if (sizeof($res)>0) {
            // check
            foreach ($res as $line) {
                // overlap requirement
                if ($unique_required=="vlan" && $vlan_details->domainId==$line->domainId) { return true; }
                elseif ($unique_required=="section" && $sectionId==$line->sectionId)      { return true; }
            }
        }
        // default doesnt exist
        return false;
    }

	/**
	 * Validates provided mac address - checks if it already exist
	 *
     *  parameter $unique_required defines where it cannot overlap:
     *      - section : within section
     *      - vlan    : within l2 domain
     *
	 * @access public
	 * @param mixed $mac
	 * @param mixed $sectionId
	 * @param mixed $vlanId
	 * @param mixed $unique_required
	 * @param int $address_id (defaut: 0)
	 * @return string|true true if ok, else error text to be displayed
	 */
	public function validate_multicast_mac ($mac, $sectionId, $vlanId, $unique_required="vlan", $address_id = 0) {
    	// first put it to common format (1)
    	$mac = $this->reformat_mac_address ($mac);
    	$mac_delimited =  explode(":", $mac);
    	// we permit empty
        if (strlen($mac)==0) {
            return true;
        }
    	// validate mac
    	elseif (preg_match('/^([0-9A-Fa-f]{2}[:-]){5}([0-9A-Fa-f]{2})$/', $mac) != 1) {
        	return "Invalid MAC address";
    	}
    	// multicast check
    	elseif (!($mac_delimited[0]=="33" && $mac_delimited[1]=="33") && !($mac_delimited[0]=="01" && $mac_delimited[1]=="00" && $mac_delimited[2]=="5e")) {
            return "Not multicast MAC address";
    	}
    	// check if it already exists
    	elseif ($this->multicast_address_exists ($this->reformat_mac_address($mac, 4), $sectionId, $vlanId, $unique_required, $address_id)) {
        	return "MAC address already exists";
    	}
    	else {
        	return true;
    	}
	}












	/**
	* @permission methods
	* -------------------------------
	*/

	/**
	 * Checks permission for specified subnet
	 *
	 *	we provide user details and subnetId
	 *
	 * @access public
	 * @param object $user
	 * @param int $subnetId
	 * @param stdObject|false $subnet
	 * @return int
	 */
	public function check_permission ($user, $subnetId, $subnet = false) {

		# if user is admin then return 3, otherwise check
		if($user->role == "Administrator")	{ return 3; }

		# Check supplied $subnet object is valid and contains required properties, otherwise fetch.
		if(!is_object($subnet) || !property_exists($subnet,'permissions') || !property_exists($subnet,'sectionId')) {
			$subnet = $this->fetch_subnet ("id", $subnetId);
		}
		if($subnet===false)	return 0;

		// null permissions?
		if(is_null($subnet->permissions) || $subnet->permissions=="null")	return 0;

		# Check cached result
		$cached_item = $this->cache_check('subnet_permissions', "p=$subnet->permissions s=$subnet->sectionId");
		if($cached_item!==false) {
			return $cached_item->result;
		}

		$subnetP = json_decode(@$subnet->permissions);

		# set section permissions
		$Section = new Sections ($this->Database);
		$section = $Section->fetch_section ("id", $subnet->sectionId);
		$sectionP = json_decode($section->permissions);

		# get all user groups
		$groups = json_decode($user->groups, true);

		# default permission
		$out = 0;

		# for each group check permissions, save highest to $out
		if(sizeof($sectionP) > 0) {
			foreach($sectionP as $sk=>$sp) {
				# check each group if user is in it and if so check for permissions for that group
				if(is_array($groups)) {
					foreach($groups as $uk=>$up) {
						if($uk == $sk) {
							if($sp > $out) { $out = $sp; }
						}
					}
				}
			}
		}

		# if section permission == 0 then return 0
		if($out != 0) {
			$out = 0;
			# ok, user has section access, check also for any higher access from subnet
			if(sizeof($subnetP) > 0) {
				foreach($subnetP as $sk=>$sp) {
					# check each group if user is in it and if so check for permissions for that group
					foreach($groups as $uk=>$up) {
						if($uk == $sk) {
							if($sp > $out) { $out = $sp; }
						}
					}
				}
			}
		}

		# return result
		$this->cache_write('subnet_permissions', "p=$subnet->permissions s=$subnet->sectionId", array('result'=>$out));
		return $out;
	}

	/**
	 * Parse subnet permissions to user readable format
	 *
	 * @access public
	 * @param mixed $permissions
	 * @return string
	 */
	public function parse_permissions ($permissions) {
		switch($permissions) {
			case 0: 	$r = _("No access");			break;
			case 1: 	$r = _("Read");					break;
			case 2: 	$r = _("Read / Write");			break;
			case 3: 	$r = _("Read / Write / Admin");	break;
			default:	$r = _("error");
		}
		return $r;
	}

	/**
	 * Apply  permission changes to array of subnets
	 *
	 * @access public
	 * @param array $subnets
	 * @param array $removed_permissions
	 * @param array $changed_permissions
	 * @return bool
	 */
	public function set_permissions ($subnets, $removed_permissions, $changed_permissions) {
		try {
			// Begin Transaction
			$this->Database->beginTransaction();
			// loop
			foreach ($subnets as $s) {
				// to array
				$s_old_perm = json_decode($s->permissions, true);
				// removed
				if (is_array($removed_permissions)) {
					foreach ($removed_permissions as $k=>$p) unset($s_old_perm[$k]);
				}
				// added
				if (is_array($changed_permissions)) {
					foreach ($changed_permissions as $k=>$p) $s_old_perm[$k] = $p;
				}

				// set values
				$values = array("id" => $s->id, "permissions" => json_encode($s_old_perm));

				// update
				if($this->modify_subnet ("edit", $values)===false) {
					$this->Database->rollBack();
					if (!$s->isFolder) {
						$name = $this->transform_to_dotted($s->subnet) . '/' . $s->mask . ' ('.$s->description.')';
					} else {
						$name = $s->description;
					}
					$this->Result->show("danger",  _("Failed to set subnet permissons for subnet")." $name!", true);
					return false;
				}
			}
		} catch (Exception $e) {
			$this->Database->rollBack();
			$this->Result->show("danger", _("Error: ").$e->getMessage(), true);
			return false;
		}

		// ok
		$this->Database->commit();
		if (sizeof($subnets)>1) {
			$this->Result->show("success", _("Subnet permissions recursively set")."!");
		} else {
			$this->Result->show("success", _("Subnet permissions set")."!");
		}
		return true;
	}











	/**
	* @menu print methods
	* -------------------------------
	*/

	/**
	 * Creates HTML menu for left subnets
	 *
	 *	based on http://pastebin.com/GAFvSew4
	 *
	 * @access public
	 * @param mixed $user
	 * @param mixed $section_subnets	//array of all subnets in section
	 * @return string
	 */
<<<<<<< HEAD

	public function print_subnets_menu($user, $section_subnets) {
		$User = new User ($this->Database);
		$subnetsTree = new SubnetsTree($this, $User->user);
		$menu = new SubnetsMenu($this, $_COOKIE['sstr'], $_COOKIE['expandfolders'], $_GET['subnetId']);
=======
	public function print_subnets_menu( $user, $section_subnets, $rootId = 0 ) {
		# open / close via cookie
		if (isset($_COOKIE['sstr'])) { $cookie = array_filter(explode("|", $_COOKIE['sstr'])); }
		else						 { $cookie= array(); }

		# initialize html array
		$html = array();
		# create children array
		$children_subnets = array();
		foreach ( $section_subnets as $item )
			$children_subnets[$item->masterSubnetId][] = (array) $item;

		# loop will be false if the root has no children (i.e., an empty menu!)
		$loop = !empty( $children_subnets[$rootId] );

		# initializing $parent as the root
		$parent = $rootId;
		$parent_stack = array();

		# must be numeric
		if(isset($_GET['section']))		if(!is_numeric($_GET['section']))	{ $this->Result->show("danger",_("Invalid ID"), true); }
		if(isset($_GET['subnetId']))	if(!is_numeric($_GET['subnetId']))	{ $this->Result->show("danger",_("Invalid ID"), true); }

		# display selected subnet as opened
		$allParents = isset($_GET['subnetId']) ? $this->fetch_parents_recursive($_GET['subnetId']) : array();

		# Menu start
		$html[] = '<ul id="subnets">';

		# loop through subnets
		while ( $loop && ( ( $option = each( $children_subnets[$parent] ) ) || ( $parent > $rootId ) ) )
		{
			# save id for structure on reloading
			$curr_id = $option['value']['id'];

			# count levels
			$count = count( $parent_stack ) + 1;

			# set opened or closed tag for displaying proper folders
			if(in_array($option['value']['id'], $allParents) ||
				in_array($option['value']['id'], $cookie))			{ $open = "open";	$openf = "-open"; }
			else													{ $open = "close";	$openf = ""; }

			# show also child's by default
			if($option['value']['id']==@$_GET['subnetId']) {
				if($this->has_slaves(@$_GET['subnetId']))			{ $open = "open";	$openf = "-open"; }
				else												{ $open = "close";	$openf = ""; }
			}

			# override if cookie is set
			if(isset($_COOKIE['expandfolders'])) {
				if($_COOKIE['expandfolders'] == "1")				{ $open='open';		$openf = "-open"; }
			}

			# for active class
			if($_GET['page']=="subnets" && ($option['value']['id'] == @$_GET['subnetId']))			{ $active = "active";	$leafClass=""; }
			else 																					{ $active = ""; 		$leafClass="icon-gray" ;}

			# override folder
			if($option['value']['isFolder'] == 1 && ($option['value']['id'] == @$_GET['subnetId']))	{ $open = "open"; $openf = "-open"; $active = "active"; }

			# set permission
			$permission = $option['value']['id']!="" ? $this->check_permission ($user, $option['value']['id']) : 0;

			# set view
			$current_description = "";
			if ($this->settings->subnetView == 0) {
				$current_description = $this->transform_to_dotted($option['value']['subnet']).'/'.$option['value']['mask'];
			}
			elseif ($this->settings->subnetView == 1) {
				$description_print = strlen($option['value']['description'])>0 ? $option['value']['description'] : $this->transform_to_dotted($option['value']['subnet']).'/'.$option['value']['mask'];		// fix for empty
				$current_description = $description_print;
			}
			elseif ($this->settings->subnetView == 2) {
			    if (!empty($option['value']['description'])) {
                    $temp_description = "(" . $this->shorten_text($option['value']['description'], 34) . ")";
                }
                else {
                    $temp_description = "";
                }
                $description_print = $temp_description;
                $current_description = $this->transform_to_dotted($option['value']['subnet']).'/'.$option['value']['mask'].' '.$description_print;
			}
>>>>>>> 4d50e394

		if (is_array($section_subnets)) {
			foreach($section_subnets as $subnet) { $subnetsTree->add($subnet); }
			$subnetsTree->walk(false);
		}
		$menu->subnetsTree($subnetsTree);

		return $menu->html();
	}

	/**
	 * Creates HTML menu for left VLANs in section
	 *
	 * @access public
	 * @param mixed $user
	 * @param mixed $vlans
	 * @param mixed $section_subnets
	 * @param mixed $sectionId
	 * @return string
	 */
	public function print_vlan_menu( $user, $vlans, $section_subnets, $sectionId ) {
		# initialize html array
		$html = array();
		# must be numeric
		if(isset($_GET['section']))		if(!is_numeric($_GET['section']))	{ $this->Result->show("danger",_("Invalid ID"), true); }
		if(isset($_GET['subnetId']))	if(!is_numeric($_GET['subnetId']))	{ $this->Result->show("danger",_("Invalid ID"), true); }

		# Menu start
		$html[] = '<ul id="subnets">';
		# loop through vlans
		foreach ( $vlans as $item ) {
			$item = (array) $item;
			# set open / closed -> vlan directly
			if(@$_GET['subnetId'] == $item['vlanId'] && @$_GET['page']=="vlan") {
				$open = "open";
				$active = "active";
				$leafClass="fa-gray";
			}
			elseif($this->is_subnet_in_vlan(@$_GET['subnetId'], $item['vlanId'])) {
				$open = "open";
				$active = "";
				$leafClass="fa-gray";
			}
			else {
				$open = "close";
				$active = "";
				$leafClass="fa-gray";
			}

			# domain
			$item['l2domain'] = "";
			if($item['domainId']!=1) {
    			$domain = $this->fetch_object("vlanDomains", "id", $item['domainId']);
    			if ($domain!==false) {
        			$item['l2domain'] = " <span class='badge badge1 badge5' rel='tooltip' title='VLAN is in domain $domain->name'>$domain->name</span>";
    			}
			}

			# new item
			$html[] = '<li class="folder folder-'.$open.' '.$active.'"><i class="fa fa-gray fa-folder-'.$open.'-o" rel="tooltip" data-placement="right" data-html="true" title="'._('VLAN contains subnets').'.<br>'._('Click on folder to open/close').'"></i>';
			$html[] = '<a href="'.create_link("vlan",$sectionId,$item['vlanId']).'" rel="tooltip" data-placement="right" title="'.$item['description'].'">'.$item['number'].' ('.$item['name'].') '.$item['l2domain'].'</a>';

            # set all subnets in this vlan
            $subnets = array();
            foreach ($section_subnets as $s) {
                if ($s->vlanId==$item['vlanId']) {
                    $subnets[] = $s;
                }
            }

			# if some exist print next ul
			if($subnets) {
				# print subnet
				if($open == "open") { $html[] = '<ul class="submenu submenu-'.$open.'">'; }							# show if opened
				else 				{ $html[] = '<ul class="submenu submenu-'.$open.'" style="display:none">'; }	# hide - prevent flickering

				# loop through subnets
				foreach($subnets as $subnet) {
					$subnet = (array) $subnet;
					# set permission
					$permission = $subnet['id']!="" ? $this->check_permission ($user, $subnet['id']) : 0;

					if($permission > 0) {
						# for active class
						if(isset($_GET['subnetId']) && ($subnet['id'] == $_GET['subnetId']))	{ $active = "active";	$leafClass=""; }
						else 																	{ $active = ""; 		$leafClass="icon-gray" ;}

						# check if showName is set
						if($subnet['showName'] == 1) {
							$html[] = '<li class="leaf '.$active.'"><i class="'.$leafClass.' fa fa-gray fa-angle-right"></i>';
							$html[] = '<a href="'.create_link("subnets",$subnet['sectionId'],$subnet['id']).'" rel="tooltip" data-placement="right" title="'.$this->transform_to_dotted($subnet['subnet']).'/'.$subnet['mask'].'">'.$subnet['description'].'</a></li>';
						}
						else {
							$html[] = '<li class="leaf '.$active.'""><i class="'.$leafClass.' fa fa-gray fa-angle-right"></i>';
							$html[] = '<a href="'.create_link("subnets",$subnet['sectionId'],$subnet['id']).'" rel="tooltip" data-placement="right" title="'.$subnet['description'].'">'.$this->transform_to_dotted($subnet['subnet']).'/'.$subnet['mask'].'</a></li>';
						}
					}
				}
				# close ul
				$html[] = '</ul>';
				$html[] = '</li>';
			}
		}
		# Close menu
		$html[] = '</ul>';
		# return html
		return implode( "\n", $html );
	}

	/**
	 * Creates HTML menu for left VRFs in section
	 *
	 * @access public
	 * @param mixed $user
	 * @param mixed $vrfs
	 * @param mixed $section_subnets
	 * @param mixed $sectionId
	 * @return string
	 */
	public function print_vrf_menu( $user, $vrfs, $section_subnets, $sectionId ) {
	 	# initialize html array
		$html = array();

		# Menu start
		$html[] = '<ul id="subnets">';

		# must be numeric
		if(isset($_GET['section']))		if(!is_numeric($_GET['section']))	{ $this->Result->show("danger",_("Invalid ID"), true); }
		if(isset($_GET['subnetId']))	if(!is_numeric($_GET['subnetId']))	{ $this->Result->show("danger",_("Invalid ID"), true); }

		# loop through vlans
		foreach ( $vrfs as $item ) {
			$item = (array) $item;

			# set open / closed -> vlan directly
			if(@$_GET['subnetId'] == $item['vrfId'] && @$_GET['page']=="vrf") {
				$open = "open";
				$active = "active";
				$leafClass="fa-gray";
			}
			elseif($this->is_subnet_in_vrf(@$_GET['subnetId'], $item['vrfId'])) {
				$open = "open";
				$active = "";
				$leafClass="fa-gray";
			}
			else {
				$open = "close";
				$active = "";
				$leafClass="fa-gray";
			}

			# new item
			$html[] = '<li class="folder folder-'.$open.' '.$active.'"><i class="fa fa-gray fa-folder-'.$open.'-o" rel="tooltip" data-placement="right" data-html="true" title="'._('VRF contains subnets').'.<br>'._('Click on folder to open/close').'"></i>';
			$html[] = '<a href="'.create_link("vrf",$sectionId,$item['vrfId']).'" rel="tooltip" data-placement="right" title="'.$item['description'].'">'.$item['name'].'</a>';

            # set all subnets in this vrf
            $subnets = array();
            foreach ($section_subnets as $s) {
                if ($s->vrfId==$item['vrfId']) {
                    $subnets[] = $s;
                }
            }

			# if some exist print next ul
			if($subnets) {
				# print subnet
				if($open == "open") { $html[] = '<ul class="submenu submenu-'.$open.'">'; }							# show if opened
				else 				{ $html[] = '<ul class="submenu submenu-'.$open.'" style="display:none">'; }	# hide - prevent flickering

				# loop through subnets
				foreach($subnets as $subnet) {
					$subnet = (array) $subnet;
					# set permission
					$permission = $subnet['id']!="" ? $this->check_permission ($user, $subnet['id']) : 0;

					if($permission > 0) {
						# for active class
						if(isset($_GET['subnetId']) && ($subnet['id'] == $_GET['subnetId']))	{ $active = "active";	$leafClass=""; }
						else 																	{ $active = ""; 		$leafClass="icon-gray" ;}
						# check if showName is set
						if($subnet['showName'] == 1) {
							$html[] = '<li class="leaf '.$active.'"><i class="'.$leafClass.' fa fa-gray fa-angle-right"></i>';
							$html[] = '<a href="'.create_link("subnets",$subnet['sectionId'],$subnet['id']).'" rel="tooltip" data-placement="right" title="'.$this->transform_to_dotted($subnet['subnet']).'/'.$subnet['mask'].'">'.$subnet['description'].'</a></li>';
						}
						else {
							$html[] = '<li class="leaf '.$active.'""><i class="'.$leafClass.' fa fa-gray fa-angle-right"></i>';
							$html[] = '<a href="'.create_link("subnets",$subnet['sectionId'],$subnet['id']).'" rel="tooltip" data-placement="right" title="'.$subnet['description'].'">'.$this->transform_to_dotted($subnet['subnet']).'/'.$subnet['mask'].'</a></li>';
						}
					}
				}
				# close ul
				$html[] = '</ul>';
				$html[] = '</li>';
			}
		}

		# Close menu
		$html[] = '</ul>';
		# return html
		return implode( "\n", $html );
	}

	/**
	 * Prints dropdown menu for master subnet selection in subnet editing
	 *
	 * @access public
	 * @param mixed $sectionId
	 * @param string $current_master (default: "0")
	 * @param boolean $isFolder (default: false)
	 * @return void
	 */
	public function print_mastersubnet_dropdown_menu($sectionId, $current_master = 0, $isFolder = false) {
		# must be integer
		if(!is_numeric($sectionId))		{ $this->Result->show("danger", _("Invalid ID"), true); }

		$folders = array();
		$section_subnets = $this->fetch_section_subnets ($sectionId, false, false, array('id', 'masterSubnetId', 'isFolder', 'subnet', 'mask', 'description'));
		if (!is_array($section_subnets)) $section_subnets = array();

		foreach($section_subnets as $subnet) {
			if ($subnet->isFolder) {
				$folders[] = clone $subnet;
				$subnet->disabled = 1;
			} else {
				break;
			}
		}

		// Generate HTML <options> dropdown menu
		$User = new User ($this->Database);
		$foldersTree = new SubnetsTree($this, $User->user);
		$subnetsTree = new SubnetsTree($this, $User->user);
		$dropdown = new SubnetsMasterDropDown($this, $current_master);

		$dropdown->optgroup_open(_("Folders"));
		foreach($folders as $folder) { $foldersTree->add($folder); }
		$foldersTree->walk(true);
		$dropdown->subnetsTree($foldersTree);

		if ($isFolder === false) {
			$dropdown->optgroup_open(_("Subnets"));
			foreach($section_subnets as $subnet) { $subnetsTree->add($subnet); }
			$subnetsTree->walk(false);
			$dropdown->subnetsTree($subnetsTree);
		}

		print "<select name='masterSubnetId' class='form-control input-sm input-w-auto input-max-200'>";
		print $dropdown->html();
		print "</select>";
	}

	/**
	 * Print only master.
	 *
	 * @access public
	 * @param mixed $subnetMasterId
	 * @return void
	 */
	public function subnet_dropdown_master_only($subnetMasterId) {
		$subnet = $this->fetch_subnet(null, $subnetMasterId);

		// Generate HTML <options> dropdown menu
		$dropdown = new SubnetsMasterDropDown($this, $subnetMasterId);

		if (is_object($subnet)) $dropdown->add_option($subnet);

		print "<select name='masterSubnetId' class='form-control input-sm input-w-auto input-max-200'>";
		print $dropdown->html();
		print "</select>";
	}

	/**
	 * 	Print dropdown menu for Available subnets under a given subnet!
	 *
	 * @access public
	 * @param mixed $sectionId
	 * @param mixed $subnetMasterId
	 * @return void
	 */
	public function subnet_dropdown_print_available($sectionId, $subnetMasterId) {

		# must be integer
		if(isset($_GET['subnetId']) && !is_numeric($_GET['subnetId'])) { $this->Result->show("danger", _("Invalid ID"), true); }

		$parent   = $this->fetch_subnet(null, $subnetMasterId);

		// Ignore invalid id's and folders
		if (!is_object($parent) || $parent->isFolder == "1") { return ""; };

		# Get freespacemap array from subnet using split/exclusion algorithm
		$fsm      = $this->get_subnet_freespacemap($parent);
		$max_mask = $fsm['max_search_mask'];

		# Find the first|last $count available free subnets of size $mask inside the freespacemap array.
		#   return values =  array (subnets => $available_subnets, truncated => false);
		$nets = array();
		$levels_full = 8; # Display all availble subnets for n sections,
		$level_trunc = 8; # then display the first y availble subnets in the remaining sections

		for ($mask = $parent->mask + 1; $mask <= $max_mask; $mask++) {
			// Calculate number of subnets to find at each level
			$count = ($mask <= $parent->mask + $levels_full) ? (1<<$levels_full) :  $level_trunc;
			$nets[$mask] = $this->get_freespacemap_first_available($fsm, $mask, $count);
		}

		# finally, output menu
		$html = array();
		foreach ($nets as $prefix => $net) {
			$subnets   = $net['subnets'];
			$truncated = $net['truncated'];

			if (count($subnets) == 0) continue;
			$html[] = "<li class='disabled'>Subnet Mask: $prefix</li>";
			foreach ($subnets as $cidr) {
				$html[] = "<li><a href='' data-cidr='$cidr'>- $cidr</a></li>";
			}
			if ($truncated) $html[] = "<li><center>...</center></li>";
		}

		// return html
		return implode( "\n", $html );
	}

	const SEARCH_FIND_ALL = 0;
	const SEARCH_FIND_FIRST = 0;
	const SEARCH_FIND_LAST = 1;

	/**
	 * Returns $count free subnets for master subnet for specified mask
	 *
	 * @access public
	 * @param mixed $subnetMasterId
	 * @param int $mask
	 * @param int $count (default: Subnets::SEARCH_FIND_ALL)
	 * @param int $direction (default: Subnets::SEARCH_FIND_FIRST)
	 * @return array|false
	 */
	public function search_available_subnets ($subnetMasterId, $mask, $count = Subnets::SEARCH_FIND_ALL, $direction = Subnets::SEARCH_FIND_FIRST) {

		# must be integer
		if(!is_numeric(@$subnetMasterId)) { $this->Result->show("danger", _("Invalid ID"), true); }

		$parent = $this->fetch_subnet(null, $subnetMasterId);

		if (!is_object($parent) || $parent->isFolder == "1") { return false; };

		# Get freespacemap array from subnet using split/exclusion algorithm
		$fsm      = $this->get_subnet_freespacemap($parent);
		$max_mask = $fsm['max_search_mask'];

		if (!is_numeric($mask) || $mask < 0 || $mask > $max_mask) { return false; }

		if ($direction == Subnets::SEARCH_FIND_FIRST) {
			$nets = $this->get_freespacemap_first_available($fsm, $mask, $count);
		} else {
			$nets = $this->get_freespacemap_last_available($fsm, $mask, $count);
		}

		return sizeof($nets['subnets']) > 0 ? $nets['subnets'] : false;
	}











	/**
	 * @ripe @arin methods
	 *
	 * https://apps.db.ripe.net/search/query.html
	 *
	 * -------------------------------
	 */

	/**
	 * Fetch subnet information form  RIPE / ARIN
	 *
	 * @access public
	 * @param mixed $subnet
	 * @return array
	 */
	public function resolve_ripe_arin ($subnet) {
		// set subnet allocations
		$this->define_ripe_arin_subnets ();
		// take only first bit of ip address to match /8 delegations
		$subnet_check = reset(explode(".", $subnet));
		// ripe or arin?
		if (in_array($subnet_check, $this->ripe))		{ return $this->query_ripe ($subnet); }
		elseif (in_array($subnet_check, $this->arin))	{ return $this->query_arin ($subnet); }
		else											{ return array("result"=>"error", "error"=>"$subnet Not RIPE or ARIN subnet"); }
	}


	/**
	 * Queries ripe for subnet information
	 *
	 *	Example:
	 *		curl -X GET -H "Accept: application/json" "http://rest.db.ripe.net/ripe/inetnum/185.72.140.0/24"
	 *
	 * @access private
	 * @param mixed $subnet
	 * @return array
	 */
	private function query_ripe ($subnet) {
		// fetch
		$ripe_result = $this->identify_address ($subnet)=="IPv4" ? $this->curl_fetch ("ripe", "inetnum", $subnet) : $this->curl_fetch ("ripe", "inet6num", $subnet);
		// not existings
		if ($ripe_result['result_code']==404) {
			// return array
			return array("result"=>"error", "error"=>$ripe_result['result']->errormessages->errormessage[0]->text);
		}
		// fail
		if ($ripe_result['result_code']!==200) {
			// return array
			return array("result"=>"error", "error"=>"Error connecting to ripe rest api");
		}
		else {
    		$out = array();
			// loop
			if (isset($ripe_result['result']->objects->object[0]->attributes->attribute)) {
				foreach($ripe_result['result']->objects->object[0]->attributes->attribute as $k=>$v) {
					$out[$v->name] = $v->value;
				}
			}
			// return array
			return array("result"=>"success", "data"=>array_filter($out));
		}
	}

	/**
	 * Query arin for subnet information
	 *
	 * @access private
	 * @param mixed $subnet
	 * @return array
	 */
	private function query_arin ($subnet) {
		// remove netmask
		$subnet_arr = explode("/", $subnet);
		$subnet = reset($subnet_arr);
		// fetch
		$arin_result = $this->curl_fetch ("arin", null, $subnet);

		// not existings
		if ($arin_result['result_code']==404) {
			// return array
			return array("result"=>"error", "error"=>"Subnet not found");
		}
		// fail
		if ($arin_result['result_code']!==200) {
			// return array
			return array("result"=>"error", "error"=>"Error connecting to arin rest api");
		}
		else {
    		$out = array();
			// loop
			if (isset($arin_result['result']->nets->net )) {
				foreach($arin_result['result']->nets->net  as $k=>$v) {
					// netblocks ?
					if($k=="netBlocks") {
						foreach ($v->netBlock as $k1=>$v1) {
							$out[$k1] = $v1->{'$'};
						}
					}
					else {
						$out[$k] = $v->{'$'};
					}
				}
			}
			// do some formats
			if (array_key_exists("cidrLength", $out) && array_key_exists("startAddress", $out)) {
				$out = array_merge(array("CIDR"=>$out['startAddress']."/".$out['cidrLength']), $out);
				$out = array_merge(array('NetRange'=>$out['startAddress']." - ".$out['endAddress']), $out);
				unset($out['startAddress'], $out['endAddress'], $out['cidrLength']);
			}
			unset($out['orgRef'], $out['parentNetRef'], $out['version'], $out['registrationDate']);

			// return array
			return array("result"=>"success", "data"=>array_filter($out));
		}
	}

	/**
	 * Fetch details from ripe
	 *
	 * @access private
	 * @param string $network (default: "ripe")
	 * @param string $type (default: "inetnum")
	 * @param mixed $subnet
	 * @return array
	 */
	private function curl_fetch ($network = "ripe", $type = "inetnum", $subnet) {
		// set url
		$url = $network=="ripe" ? "http://rest.db.ripe.net/ripe/$type/$subnet" : "http://whois.arin.net/rest/nets;q=$subnet?showDetails=true&showARIN=false&showNonArinTopLevelNet=false&ext=netref2";
		// fetch with curl
	    $curl = curl_init();
	    curl_setopt($curl, CURLOPT_URL, $url);
	    curl_setopt($curl, CURLOPT_FOLLOWLOCATION, true);
	    curl_setopt($curl, CURLOPT_RETURNTRANSFER, 1);
	    curl_setopt($curl, CURLOPT_HTTPHEADER, array("Accept: application/json"));
	    // fetch result
		$result = json_decode(curl_exec ($curl));
	    // http response code
	    $result_code = curl_getinfo($curl, CURLINFO_HTTP_CODE);
	    // close
	    curl_close ($curl);

	    // result
	    return array("result"=>$result, "result_code"=>$result_code);
	}

	/**
	 * Fetch subnets from RIPE for specified AS
	 *
	 * @access public
	 * @param mixed $as
	 * @return array
	 */
	public function ripe_fetch_subnets ($as) {
		// numeric check
		if(!is_numeric($as)) {
			$this->Result->show("danger", "Invalid AS", false);
		}
		//open connection
		$ripe_connection = fsockopen("whois.ripe.net", 43, $errno, $errstr, 5);
		if(!$ripe_connection) {
			$this->Result->show("danger", "$errstr ($errno)", false);
			return false;
		}
		else {
			//fetch result
			fputs ($ripe_connection, '-i origin as'. $as ."\r\n");
			//save result to var out
			$out = "";
		    while (!feof($ripe_connection)) { $out .= fgets($ripe_connection); }

		    //parse it
		    $out = explode("\n", $out);

		    //we only need route
		    foreach($out as $line) {
				if (strlen(strstr($line,"route"))>0) {
    				if(!isset($subnet)) $subnet = array();
					//replace route6 with route
					$line = str_replace("route6:", "route:", $line);
					//only take IP address
					$line = explode("route:", $line);
					$line = trim($line[1]);
					//set result
					$subnet[] = $line;
				}
		    }
		    //return
		    return isset($subnet) ? $subnet : array();
		}
	}


	/**
	 * Defines master (/8) subnets for arin and ripe allocations
	 *
	 * @access private
	 * @return: void
	 */
	private function define_ripe_arin_subnets () {
		// ripe
		if (sizeof($this->ripe)==0) {
			$this->ripe = array (
						"2", "5", "31", "37", "46", "51", "62", "77", "78", "79", "8", "81", "82", "83", "84", "85", "86", "87",
						"88", "89", "9", "91", "92", "93", "94", "95", "19", "141", "145", "151", "176", "178", "185", "188", "193",
						"194", "195", "212", "213", "217"
						);
		}
		// arin
		if (sizeof($this->arin)==0) {
			$this->arin = array (
						"7", "13", "23", "24", "32", "35", "4", "45", "47", "5", "52", "54", "63", "64", "65", "66", "67", "68",
						"69", "7", "71", "72", "73", "74", "75", "76", "96", "97", "98", "99", "1", "14", "17", "18", "128", "129",
						"13", "131", "132", "134", "135", "136", "137", "138", "139", "14", "142", "143", "144", "146", "147", "148", "149",
						"152", "155", "156", "157", "158", "159", "16", "161", "162", "164", "165", "166", "167", "168", "169", "17", "172",
						"173", "174", "184", "192", "198", "199", "24", "25", "26", "27", "28", "29", "216"
						);
		}
	}


}<|MERGE_RESOLUTION|>--- conflicted
+++ resolved
@@ -2984,97 +2984,10 @@
 	 * @param mixed $section_subnets	//array of all subnets in section
 	 * @return string
 	 */
-<<<<<<< HEAD
-
 	public function print_subnets_menu($user, $section_subnets) {
 		$User = new User ($this->Database);
 		$subnetsTree = new SubnetsTree($this, $User->user);
 		$menu = new SubnetsMenu($this, $_COOKIE['sstr'], $_COOKIE['expandfolders'], $_GET['subnetId']);
-=======
-	public function print_subnets_menu( $user, $section_subnets, $rootId = 0 ) {
-		# open / close via cookie
-		if (isset($_COOKIE['sstr'])) { $cookie = array_filter(explode("|", $_COOKIE['sstr'])); }
-		else						 { $cookie= array(); }
-
-		# initialize html array
-		$html = array();
-		# create children array
-		$children_subnets = array();
-		foreach ( $section_subnets as $item )
-			$children_subnets[$item->masterSubnetId][] = (array) $item;
-
-		# loop will be false if the root has no children (i.e., an empty menu!)
-		$loop = !empty( $children_subnets[$rootId] );
-
-		# initializing $parent as the root
-		$parent = $rootId;
-		$parent_stack = array();
-
-		# must be numeric
-		if(isset($_GET['section']))		if(!is_numeric($_GET['section']))	{ $this->Result->show("danger",_("Invalid ID"), true); }
-		if(isset($_GET['subnetId']))	if(!is_numeric($_GET['subnetId']))	{ $this->Result->show("danger",_("Invalid ID"), true); }
-
-		# display selected subnet as opened
-		$allParents = isset($_GET['subnetId']) ? $this->fetch_parents_recursive($_GET['subnetId']) : array();
-
-		# Menu start
-		$html[] = '<ul id="subnets">';
-
-		# loop through subnets
-		while ( $loop && ( ( $option = each( $children_subnets[$parent] ) ) || ( $parent > $rootId ) ) )
-		{
-			# save id for structure on reloading
-			$curr_id = $option['value']['id'];
-
-			# count levels
-			$count = count( $parent_stack ) + 1;
-
-			# set opened or closed tag for displaying proper folders
-			if(in_array($option['value']['id'], $allParents) ||
-				in_array($option['value']['id'], $cookie))			{ $open = "open";	$openf = "-open"; }
-			else													{ $open = "close";	$openf = ""; }
-
-			# show also child's by default
-			if($option['value']['id']==@$_GET['subnetId']) {
-				if($this->has_slaves(@$_GET['subnetId']))			{ $open = "open";	$openf = "-open"; }
-				else												{ $open = "close";	$openf = ""; }
-			}
-
-			# override if cookie is set
-			if(isset($_COOKIE['expandfolders'])) {
-				if($_COOKIE['expandfolders'] == "1")				{ $open='open';		$openf = "-open"; }
-			}
-
-			# for active class
-			if($_GET['page']=="subnets" && ($option['value']['id'] == @$_GET['subnetId']))			{ $active = "active";	$leafClass=""; }
-			else 																					{ $active = ""; 		$leafClass="icon-gray" ;}
-
-			# override folder
-			if($option['value']['isFolder'] == 1 && ($option['value']['id'] == @$_GET['subnetId']))	{ $open = "open"; $openf = "-open"; $active = "active"; }
-
-			# set permission
-			$permission = $option['value']['id']!="" ? $this->check_permission ($user, $option['value']['id']) : 0;
-
-			# set view
-			$current_description = "";
-			if ($this->settings->subnetView == 0) {
-				$current_description = $this->transform_to_dotted($option['value']['subnet']).'/'.$option['value']['mask'];
-			}
-			elseif ($this->settings->subnetView == 1) {
-				$description_print = strlen($option['value']['description'])>0 ? $option['value']['description'] : $this->transform_to_dotted($option['value']['subnet']).'/'.$option['value']['mask'];		// fix for empty
-				$current_description = $description_print;
-			}
-			elseif ($this->settings->subnetView == 2) {
-			    if (!empty($option['value']['description'])) {
-                    $temp_description = "(" . $this->shorten_text($option['value']['description'], 34) . ")";
-                }
-                else {
-                    $temp_description = "";
-                }
-                $description_print = $temp_description;
-                $current_description = $this->transform_to_dotted($option['value']['subnet']).'/'.$option['value']['mask'].' '.$description_print;
-			}
->>>>>>> 4d50e394
 
 		if (is_array($section_subnets)) {
 			foreach($section_subnets as $subnet) { $subnetsTree->add($subnet); }
