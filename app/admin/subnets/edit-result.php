--- conflicted
+++ resolved
@@ -250,12 +250,9 @@
 					"showName"=>$Admin->verify_checkbox(@$_POST['showName']),
 					"discoverSubnet"=>$Admin->verify_checkbox(@$_POST['discoverSubnet']),
 					"pingSubnet"=>$Admin->verify_checkbox(@$_POST['pingSubnet']),
-<<<<<<< HEAD
 					"DNSrecursive"=>$Admin->verify_checkbox(@$_POST['DNSrecursive']),
-					"DNSrecords"=>$Admin->verify_checkbox(@$_POST['DNSrecords'])
-=======
+					"DNSrecords"=>$Admin->verify_checkbox(@$_POST['DNSrecords']),
 					"nameserverId"=>$_POST['nameserverId']
->>>>>>> f751abc0
 					);
 	# for new subnets we add permissions
 	if($_POST['action']=="add") {
