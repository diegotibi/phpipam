--- conflicted
+++ resolved
@@ -26,16 +26,10 @@
 
 # IP related management
 $admin_menu['IP related management'][] = array("show"=>true,	"icon"=>"fa-server", "name"=>"Sections", 				"href"=>"sections", 				"description"=>"Section management");
-<<<<<<< HEAD
 $admin_menu['IP related management'][] = array("show"=>true,	"icon"=>"fa-sitemap","name"=>"Subnets", 				"href"=>"subnets", 					"description"=>"Subnet management");
 $admin_menu['IP related management'][] = array("show"=>true,	"icon"=>"fa-desktop","name"=>"Devices", 				"href"=>"devices", 					"description"=>"Device management");
 $admin_menu['IP related management'][] = array("show"=>true,	"icon"=>"fa-cloud",  "name"=>"VLAN", 					"href"=>"vlans", 					"description"=>"VLAN management");
-=======
-$admin_menu['IP related management'][] = array("show"=>true,	"icon"=>"fa-sitemap","name"=>"Subnets", 					"href"=>"subnets", 					"description"=>"Subnet management");
-$admin_menu['IP related management'][] = array("show"=>true,	"icon"=>"fa-desktop","name"=>"Devices", 					"href"=>"devices", 					"description"=>"Device management");
-$admin_menu['IP related management'][] = array("show"=>true,	"icon"=>"fa-cloud", 	"name"=>"VLAN", 					"href"=>"vlans", 					"description"=>"VLAN management");
 $admin_menu['IP related management'][] = array("show"=>true,	"icon"=>"fa-cloud", 	"name"=>"Nameservers", 					"href"=>"nameservers", 					"description"=>"Recursive nameserver sets for subnets");
->>>>>>> f751abc0
 if($User->settings->enableVRF==1)
 $admin_menu['IP related management'][] = array("show"=>true,	"icon"=>"fa-cloud",  "name"=>"VRF", 					"href"=>"vrfs", 					"description"=>"VRF management");
 $admin_menu['IP related management'][] = array("show"=>true,	"icon"=>"fa-cloud-download", 	"name"=>"RIPE import", 	"href"=>"ripe-import", 				"description"=>"Import subnets from RIPE");
