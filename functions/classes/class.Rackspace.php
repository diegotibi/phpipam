--- conflicted
+++ resolved
@@ -411,7 +411,7 @@
      * @access private
      */
     private $rackInsideXSize = 200;
-    
+
     /**
      * topYSize
      *
@@ -445,38 +445,32 @@
      */
     public function draw(Rack $rack) {
         $this->rack = $rack;
-<<<<<<< HEAD
-        $response = file_get_contents(dirname(__FILE__).'/../../css/images/blankracks/'.$this->rack->getSpace().'.png', false);
-        $this->template = imagecreatefromstring($response);
-
-=======
-        
-        $top = imagecreatefromstring(file_get_contents(dirname(__FILE__).'/../../css/'.SCRIPT_PREFIX.'/images/blankracks/rack-top.png', false));
-        $unit = imagecreatefromstring(file_get_contents(dirname(__FILE__).'/../../css/'.SCRIPT_PREFIX.'/images/blankracks/rack-unit.png', false));
-        $bottom = imagecreatefromstring(file_get_contents(dirname(__FILE__).'/../../css/'.SCRIPT_PREFIX.'/images/blankracks/rack-bottom.png', false));
+
+        $top = imagecreatefromstring(file_get_contents(dirname(__FILE__).'/../../css/images/blankracks/rack-top.png', false));
+        $unit = imagecreatefromstring(file_get_contents(dirname(__FILE__).'/../../css/images/blankracks/rack-unit.png', false));
+        $bottom = imagecreatefromstring(file_get_contents(dirname(__FILE__).'/../../css/images/blankracks/rack-bottom.png', false));
         $this->rackXSize = imagesx($top);
         $this->topYSize = imagesy($top);
         $this->unitYSize = imagesy($unit);
         $this->bottomYSize = imagesy($bottom);
-        
+
         $this->template = imagecreatetruecolor($this->rackXSize, $this->topYSize + $this->rack->getSpace() * $this->unitYSize + $this->bottomYSize);
         $textColor = imagecolorallocate($this->template, 255, 255, 255);
         $y = 0;
-        imagecopy($this->template, $top, 0, $y, 0, 0, $this->rackXSize, $this->topYSize); 
+        imagecopy($this->template, $top, 0, $y, 0, 0, $this->rackXSize, $this->topYSize);
         $y += $this->topYSize;
         for ($i = 0; $i < $this->rack->getSpace(); $i++) {
-            imagecopy($this->template, $unit, 0, $y, 0, 0, $this->rackXSize, $this->unitYSize); 
+            imagecopy($this->template, $unit, 0, $y, 0, 0, $this->rackXSize, $this->unitYSize);
             $text = ($this->rack->getOrientation()) ? $i + 1 : $this->rack->getSpace() - $i;
-            $textBox = imagettfbbox(12, 0, dirname(__FILE__)."/../../css/".SCRIPT_PREFIX."/fonts/MesloLGS-Regular.ttf", $text);
-            imagettftext($this->template, 12, 0, 
-                $this->rackInsideXOffset - 4 - abs($textBox[2] - $textBox[0]), 
-                $y + abs($textBox[1] - $textBox[7]) + round(($this->unitYSize - ($textBox[1] - $textBox[7])) / 2), 
-                $textColor, dirname(__FILE__)."/../../css/".SCRIPT_PREFIX."/fonts/MesloLGS-Regular.ttf", $text);
+            $textBox = imagettfbbox(12, 0, dirname(__FILE__)."/../../css/fonts/MesloLGS-Regular.ttf", $text);
+            imagettftext($this->template, 12, 0,
+                $this->rackInsideXOffset - 4 - abs($textBox[2] - $textBox[0]),
+                $y + abs($textBox[1] - $textBox[7]) + round(($this->unitYSize - ($textBox[1] - $textBox[7])) / 2),
+                $textColor, dirname(__FILE__)."/../../css/fonts/MesloLGS-Regular.ttf", $text);
             $y += $this->unitYSize;
         }
         imagecopy($this->template, $bottom, 0, $y, 0, 0, $this->rackXSize, $this->bottomYSize);
-        
->>>>>>> fd8a63a6
+
         $this->drawNameplate();
         $this->drawContents();
 
@@ -530,7 +524,7 @@
             $img = imagecreate($this->rackInsideXSize - 2, $pixelSize);
             $this->drawContent($content, $img, $content->getName());
 
-            $yPos = ($this->rack->getOrientation()) ? 
+            $yPos = ($this->rack->getOrientation()) ?
                 $this->topYSize + $this->unitYSize * ($content->getStartLocation()) :
                 $this->topYSize + $this->unitYSize * ($this->rack->getSpace() - ($content->getStartLocation() + $content->getSize()));
 
@@ -627,7 +621,7 @@
      * @access private
      */
     private $orientation = 0;
-    
+
     /**
      * Rack content
      *
@@ -698,7 +692,7 @@
     public function getOrientation() {
         return $this->orientation;
     }
-    
+
     /**
      * setOrientation function.
      *
@@ -709,7 +703,7 @@
     public function setOrientation($orientation) {
         $this->orientation = $orientation;
     }
-    
+
     /**
      * Returns rack content.
      *
